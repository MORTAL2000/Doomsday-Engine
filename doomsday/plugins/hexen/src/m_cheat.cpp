--- conflicted
+++ resolved
@@ -24,11 +24,6 @@
 
 #include <cerrno>
 #include <cstdlib>
-<<<<<<< HEAD
-#include "acs/system.h"
-=======
-#include "am_map.h"
->>>>>>> 94904e42
 #include "d_net.h"
 #include "d_netcl.h"
 #include "d_netsv.h"

/** @file gamestatereader.cpp  Saved game state reader.
 *
 * @authors Copyright © 2003-2013 Jaakko Keränen <jaakko.keranen@iki.fi>
 * @authors Copyright © 2005-2013 Daniel Swanson <danij@dengine.net>
 *
 * @par License
 * GPL: http://www.gnu.org/licenses/gpl.html
 *
 * <small>This program is free software; you can redistribute it and/or modify
 * it under the terms of the GNU General Public License as published by the
 * Free Software Foundation; either version 2 of the License, or (at your
 * option) any later version. This program is distributed in the hope that it
 * will be useful, but WITHOUT ANY WARRANTY; without even the implied warranty
 * of MERCHANTABILITY or FITNESS FOR A PARTICULAR PURPOSE. See the GNU General
 * Public License for more details. You should have received a copy of the GNU
 * General Public License along with this program; if not, write to the Free
 * Software Foundation, Inc., 51 Franklin St, Fifth Floor, Boston, MA
 * 02110-1301 USA</small>
 */

#include "common.h"
#include "gamestatereader.h"

#include "d_net.h"          // NetSv_LoadGame
#include "g_common.h"
#include "mapstatereader.h"
#include "p_mapsetup.h"     // P_SpawnAllMaterialOriginScrollers
#include "p_saveio.h"
#include "p_saveg.h"        /// @todo remove me
#include "p_tick.h"         // mapTime
#include "r_common.h"       // R_UpdateConsoleView
#include "saveslots.h"
#include <de/NativePath>
#include <de/String>

DENG2_PIMPL(GameStateReader)
{
    SaveInfo *saveInfo; ///< Info for the save state to be read. Not owned.
    Reader *reader;
    dd_bool loaded[MAXPLAYERS];
    dd_bool infile[MAXPLAYERS];

    Instance(Public *i)
        : Base(i)
        , saveInfo(0)
        , reader(0)
    {
        de::zap(loaded);
        de::zap(infile);
    }

    ~Instance()
    {
        Reader_Delete(reader);
    }

    /// Assumes the reader is currently positioned at the start of the stream.
    void seekToGameState()
    {
        // Read the header again.
        /// @todo seek straight to the game state.
        delete SaveInfo::fromReader(reader);
    }

    void beginSegment(int segId)
    {
#if __JHEXEN__
        if(segId == ASEG_END && SV_HxBytesLeft() < 4)
        {
            App_Log(DE2_LOG_WARNING, "Savegame lacks ASEG_END marker (unexpected end-of-file)");
            return;
        }
        if(Reader_ReadInt32(reader) != segId)
        {
            /// @throw ReadError Failed alignment check.
            throw ReadError("GameStateReader", "Corrupt save game, segment #" + de::String::number(segId) + " failed alignment check");
        }
#else
        DENG_UNUSED(segId);
#endif
    }

    void endSegment()
    {
        beginSegment(ASEG_END);
    }

    void readConsistencyBytes()
    {
#if !__JHEXEN__
        if(Reader_ReadByte(reader) != CONSISTENCY)
        {
            /// @throw ReadError Failed alignment check.
            throw ReadError("GameStateReader", "Corrupt save game, failed consistency check");
        }
#endif
    }

    void readWorldACScriptData()
    {
#if __JHEXEN__
        if(saveInfo->version() >= 7)
        {
            beginSegment(ASEG_WORLDSCRIPTDATA);
        }
        Game_ACScriptInterpreter().readWorldScriptData(reader, saveInfo->version());
#endif
    }

    void readMap(int thingArchiveSize)
    {
#if __JHEXEN__ // The map state is actually read from a separate file.
        // Close the game state file.
        SV_HxReleaseSaveBuffer();

        // Open the map state file.
<<<<<<< HEAD
        de::Path path = SV_SavePath() / saveInfo->fileNameForMap(gameMap);
=======
        de::Path path = SV_SavePath() / saveInfo->fileNameForMap();
>>>>>>> d0390a82
        if(!SV_OpenFile(path, false/*for read*/))
        {
            throw FileAccessError("GameStateReader", "Failed opening \"" + de::NativePath(path).pretty() + "\"");
        }
#endif

        MapStateReader(saveInfo->version(), thingArchiveSize).read(reader);

        readConsistencyBytes();
#if __JHEXEN__
        SV_HxReleaseSaveBuffer();
#else
        SV_CloseFile();
#endif
#if __JHEXEN__
        SV_ClearTargetPlayers();
#endif
    }

    // We don't have the right to say which players are in the game. The players that already are
    // will continue to be. If the data for a given player is not in the savegame file, he will
    // be notified. The data for players who were saved but are not currently in the game will be
    // discarded.
    void readPlayers()
    {
#if __JHEXEN__
        if(saveInfo->version() >= 4)
#else
        if(saveInfo->version() >= 5)
#endif
        {
            beginSegment(ASEG_PLAYER_HEADER);
        }
        playerheader_t plrHdr;
        plrHdr.read(reader, saveInfo->version());

        // Setup the dummy.
        ddplayer_t dummyDDPlayer;
        player_t dummyPlayer;
        dummyPlayer.plr = &dummyDDPlayer;

        for(int i = 0; i < MAXPLAYERS; ++i)
        {
            loaded[i] = 0;
#if !__JHEXEN__
            infile[i] = saveInfo->players()[i];
#endif
        }

        beginSegment(ASEG_PLAYERS);
        {
#if __JHEXEN__
            for(int i = 0; i < MAXPLAYERS; ++i)
            {
                infile[i] = Reader_ReadByte(reader);
            }
#endif

            // Load the players.
            for(int i = 0; i < MAXPLAYERS; ++i)
            {
                // By default a saved player translates to nothing.
                saveToRealPlayerNum[i] = -1;

                if(!infile[i]) continue;

                // The ID number will determine which player this actually is.
                int pid = Reader_ReadInt32(reader);
                player_t *player = 0;
                for(int k = 0; k < MAXPLAYERS; ++k)
                {
                    if((IS_NETGAME && int(Net_GetPlayerID(k)) == pid) ||
                       (!IS_NETGAME && k == 0))
                    {
                        // This is our guy.
                        player = players + k;
                        loaded[k] = true;
                        // Later references to the player number 'i' must be translated!
                        saveToRealPlayerNum[i] = k;
                        App_Log(DE2_DEV_MAP_MSG, "readPlayers: saved %i is now %i", i, k);
                        break;
                    }
                }

                if(!player)
                {
                    // We have a missing player. Use a dummy to load the data.
                    player = &dummyPlayer;
                }

                // Read the data.
                player->read(reader, plrHdr);
            }
        }
        endSegment();
    }

    void kickMissingPlayers()
    {
        for(int i = 0; i < MAXPLAYERS; ++i)
        {
            bool notLoaded = false;

#if __JHEXEN__
            if(players[i].plr->inGame)
            {
                // Try to find a saved player that corresponds this one.
                int k;
                for(k = 0; k < MAXPLAYERS; ++k)
                {
                    if(saveToRealPlayerNum[k] == i)
                    {
                        break;
                    }
                }
                if(k < MAXPLAYERS)
                    continue; // Found; don't bother this player.

                players[i].playerState = PST_REBORN;

                if(!i)
                {
                    // If the CONSOLEPLAYER isn't in the save, it must be some
                    // other player's file?
                    P_SetMessage(players, LMF_NO_HIDE, GET_TXT(TXT_LOADMISSING));
                }
                else
                {
                    NetSv_SendMessage(i, GET_TXT(TXT_LOADMISSING));
                    notLoaded = true;
                }
            }
#else
            if(!loaded[i] && players[i].plr->inGame)
            {
                if(!i)
                {
                    P_SetMessage(players, LMF_NO_HIDE, GET_TXT(TXT_LOADMISSING));
                }
                else
                {
                    NetSv_SendMessage(i, GET_TXT(TXT_LOADMISSING));
                }
                notLoaded = true;
            }
#endif

            if(notLoaded)
            {
                // Kick this player out, he doesn't belong here.
                DD_Executef(false, "kick %i", i);
            }
        }
    }
};

GameStateReader::GameStateReader() : d(new Instance(this))
{}

GameStateReader::~GameStateReader()
{}

bool GameStateReader::recognize(SaveInfo &info) // static
{
    de::Path const path = SV_SavePath() / info.fileName();

    if(!SV_ExistingFile(path)) return false;
    if(!SV_OpenFile(path, false/*for reading*/)) return false;

    Reader *reader = SV_NewReader();
    info.read(reader);
    Reader_Delete(reader);

#if __JHEXEN__
    SV_HxReleaseSaveBuffer();
#else
    SV_CloseFile();
#endif

    // Magic must match.
    if(info.magic() != MY_SAVE_MAGIC && info.magic() != MY_CLIENT_SAVE_MAGIC)
    {
        return false;
    }

    /*
     * Check for unsupported versions.
     */
    if(info.version() > MY_SAVE_VERSION) // Future version?
    {
        return false;
    }

#if __JHEXEN__
    // We are incompatible with v3 saves due to an invalid test used to determine
    // present sides (ver3 format's sides contain chunks of junk data).
    if(info.version() == 3)
    {
        return false;
    }
#endif

    return true;
}

IGameStateReader *GameStateReader::make() // static
{
    return new GameStateReader;
}

void GameStateReader::read(SaveInfo &info)
{
    de::Path const path = SV_SavePath() / info.fileName();

    d->saveInfo = &info;

    if(!SV_OpenFile(path, false/*for reading*/))
    {
        throw FileAccessError("GameStateReader", "Failed opening \"" + de::NativePath(path).pretty() + "\"");
    }

    d->reader = SV_NewReader();

    d->seekToGameState();

    d->readWorldACScriptData();

    /*
     * Load the map and configure some game settings.
     */
    briefDisabled = true;
    G_NewSession(d->saveInfo->mapUri(), 0/*not saved??*/, &d->saveInfo->gameRules());
    G_SetGameAction(GA_NONE); /// @todo Necessary?

#if !__JHEXEN__
    mapTime = d->saveInfo->mapTime();
#endif

    int thingArchiveSize = 0;
#if !__JHEXEN__
    thingArchiveSize = (d->saveInfo->version() >= 5? Reader_ReadInt32(d->reader) : 1024);
#endif

    d->readPlayers();
    d->readMap(thingArchiveSize);

    // Notify the players that weren't in the savegame.
    d->kickMissingPlayers();

#if !__JHEXEN__
    // In netgames, the server tells the clients about this.
    NetSv_LoadGame(d->saveInfo->sessionId());
#endif

    Reader_Delete(d->reader); d->reader = 0;

    // Material scrollers must be spawned for older savegame versions.
    if(d->saveInfo->version() <= 10)
    {
        P_SpawnAllMaterialOriginScrollers();
    }

    // Let the engine know where the local players are now.
    for(int i = 0; i < MAXPLAYERS; ++i)
    {
        R_UpdateConsoleView(i);
    }

    // Inform the engine that map setup must be performed once more.
    R_SetupMap(0, 0);
}<|MERGE_RESOLUTION|>--- conflicted
+++ resolved
@@ -114,11 +114,7 @@
         SV_HxReleaseSaveBuffer();
 
         // Open the map state file.
-<<<<<<< HEAD
-        de::Path path = SV_SavePath() / saveInfo->fileNameForMap(gameMap);
-=======
         de::Path path = SV_SavePath() / saveInfo->fileNameForMap();
->>>>>>> d0390a82
         if(!SV_OpenFile(path, false/*for read*/))
         {
             throw FileAccessError("GameStateReader", "Failed opening \"" + de::NativePath(path).pretty() + "\"");

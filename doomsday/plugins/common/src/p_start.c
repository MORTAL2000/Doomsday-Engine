--- conflicted
+++ resolved
@@ -1076,12 +1076,8 @@
     {
         const mapspot_t* spot = &mapSpots[deathmatchStarts[P_Random() % numPlayerDMStarts].spot];
 
-<<<<<<< HEAD
-        if(P_CheckSpot(spot->pos[VX], spot->pos[VY]))
-=======
         // Last attempt will succeed even though blocked.
-        if(P_CheckSpot(start->pos[VX], start->pos[VY]) || i == NUM_TRIES-1)
->>>>>>> 61bc31c7
+        if(P_CheckSpot(spot->pos[VX], spot->pos[VY]) || i == NUM_TRIES-1)
         {
             spawnPlayer(playerNum, pClass, spot->pos[VX], spot->pos[VY],
                         spot->pos[VZ], spot->angle, spot->flags, false,

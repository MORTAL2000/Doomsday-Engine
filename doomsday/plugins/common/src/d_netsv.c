--- conflicted
+++ resolved
@@ -632,15 +632,8 @@
     {
 #if __JHEXEN__
         uint nextMapEntryPoint = rebornPosition;
-<<<<<<< HEAD
-        playerclass_t pClass = cfg.playerClass[plrNum];
 #else
         uint nextMapEntryPoint = 0;
-        playerclass_t pClass = PCLASS_PLAYER;
-=======
-#else
-        uint nextMapEntryPoint = 0;
->>>>>>> 4d34505d
 #endif
         playerclass_t pClass = P_ClassForPlayerWhenRespawning(plrNum, false);
         const playerstart_t* start;

/**\file p_setup.c
 *\section License
 * License: GPL
 * Online License Link: http://www.gnu.org/licenses/gpl.html
 *
 *\author Copyright © 2003-2011 Jaakko Keränen <jaakko.keranen@iki.fi>
 *\author Copyright © 2005-2011 Daniel Swanson <danij@dengine.net>
 *
 * This program is free software; you can redistribute it and/or modify
 * it under the terms of the GNU General Public License as published by
 * the Free Software Foundation; either version 2 of the License, or
 * (at your option) any later version.
 *
 * This program is distributed in the hope that it will be useful,
 * but WITHOUT ANY WARRANTY; without even the implied warranty of
 * MERCHANTABILITY or FITNESS FOR A PARTICULAR PURPOSE.  See the
 * GNU General Public License for more details.
 *
 * You should have received a copy of the GNU General Public License
 * along with this program; if not, write to the Free Software
 * Foundation, Inc., 51 Franklin St, Fifth Floor,
 * Boston, MA  02110-1301  USA
 */

/**
 * Common map setup routines.
 *
 * Management of extended map data objects (eg xlines) is done here
 */

// HEADER FILES ------------------------------------------------------------

#include <math.h>
#include <ctype.h>  // has isspace
#include <string.h>

#if __JDOOM__
#  include "jdoom.h"
#elif __JDOOM64__
#  include "jdoom64.h"
#elif __JHERETIC__
#  include "jheretic.h"
#  include "hu_stuff.h"
#elif __JHEXEN__
#  include "jhexen.h"
#  include "p_start.h"
#endif

#include "p_actor.h"
#include "dmu_lib.h"
#include "r_common.h"
#include "p_mapsetup.h"
#include "am_map.h"
#include "p_tick.h"
#include "p_start.h"
#include "hu_pspr.h"

// MACROS ------------------------------------------------------------------

#if __JDOOM64__
# define TOLIGHTIDX(c) (!((c) >> 8)? 0 : ((c) - 0x100) + 1)
#endif

// TYPES -------------------------------------------------------------------

typedef struct {
    int             gameModeBits;
    mobjtype_t      type;
} mobjtype_precachedata_t;

// EXTERNAL FUNCTION PROTOTYPES --------------------------------------------

// PUBLIC FUNCTION PROTOTYPES ----------------------------------------------

// PRIVATE FUNCTION PROTOTYPES ---------------------------------------------

static void     P_ResetWorldState(void);
static void     P_FinalizeMap(void);
static void     P_PrintMapBanner(uint episode, uint map);

// EXTERNAL DATA DECLARATIONS ----------------------------------------------

// PUBLIC DATA DEFINITIONS -------------------------------------------------

// Our private map data structures
xsector_t* xsectors;
xline_t* xlines;

// If true we are in the process of setting up a map
boolean mapSetup;

// PRIVATE DATA DEFINITIONS ------------------------------------------------

// CODE --------------------------------------------------------------------

/**
 * Converts a line to an xline.
 */
xline_t* P_ToXLine(linedef_t* line)
{
    if(!line)
        return NULL;

    // Is it a dummy?
    if(P_IsDummy(line))
    {
        return P_DummyExtraData(line);
    }
    else
    {
        return &xlines[P_ToIndex(line)];
    }
}

xline_t* P_GetXLine(uint idx)
{
    if(idx >= numlines) return NULL;
    return &xlines[idx];
}

void P_SetLinedefAutomapVisibility(int player, uint lineIdx, boolean visible)
{
    linedef_t* line = P_ToPtr(DMU_LINEDEF, lineIdx);
    xline_t* xline;
    if(NULL == line || P_IsDummy(line)) return;

    // Will we need to rebuild one or more display lists?
    xline = P_ToXLine(line);
    if(xline->mapped[player] != visible)
        ST_RebuildAutomap(player);
    xline->mapped[player] = visible;
}

/**
 * Converts a sector to an xsector.
 */
xsector_t* P_ToXSector(sector_t* sector)
{
    if(!sector)
        return NULL;

    // Is it a dummy?
    if(P_IsDummy(sector))
    {
        return P_DummyExtraData(sector);
    }
    else
    {
        return &xsectors[P_ToIndex(sector)];
    }
}

/**
 * Given a subsector - find its parent xsector.
 */
xsector_t* P_ToXSectorOfSubsector(subsector_t* sub)
{
    sector_t*           sec;

    if(!sub)
        return NULL;

    sec = P_GetPtrp(sub, DMU_SECTOR);

    // Is it a dummy?
    if(P_IsDummy(sec))
    {
        return P_DummyExtraData(sec);
    }
    else
    {
        return &xsectors[P_ToIndex(sec)];
    }
}

xsector_t* P_GetXSector(uint index)
{
    if(index >= numsectors)
        return NULL;

    return &xsectors[index];
}

/**
 * Doomsday calls this (before any data is read) for each type of map object
 * at the start of the map load process. This is to allow us (the game) to
 * do any initialization we need. For example if we maintain our own data
 * for lines (the xlines) we'll do all allocation and init here.
 *
 * @param type          (DMU object type) The id of the data type being setup.
 * @param num           The number of elements of "type" Doomsday is creating.
 */
void P_SetupForMapData(int type, uint num)
{
    switch(type)
    {
    case DMU_SECTOR:
        if(num > 0)
            xsectors = Z_Calloc(num * sizeof(xsector_t), PU_MAP, 0);
        else
            xsectors = NULL;
        break;

    case DMU_LINEDEF:
        if(num > 0)
            xlines = Z_Calloc(num * sizeof(xline_t), PU_MAP, 0);
        else
            xlines = NULL;
        break;

    default:
        break;
    }
}

#if __JDOOM64__
static void getSurfaceColor(uint idx, float rgba[4])
{
    if(!idx)
    {
        rgba[0] = rgba[1] = rgba[2] = rgba[3] = 1;
    }
    else
    {
        rgba[0] = P_GetGMOFloat(MO_LIGHT, idx-1, MO_COLORR);
        rgba[1] = P_GetGMOFloat(MO_LIGHT, idx-1, MO_COLORG);
        rgba[2] = P_GetGMOFloat(MO_LIGHT, idx-1, MO_COLORB);
        rgba[3] = 1;
    }
}

typedef struct applysurfacecolorparams_s {
    sector_t*       frontSec;
    float           topColor[4];
    float           bottomColor[4];
} applysurfacecolorparams_t;

int applySurfaceColor(void* obj, void* context)
{
#define LDF_NOBLENDTOP      32
#define LDF_NOBLENDBOTTOM   64
#define LDF_BLEND           128

#define LTF_SWAPCOLORS      4

    linedef_t*          li = (linedef_t*) obj;
    applysurfacecolorparams_t* params =
        (applysurfacecolorparams_t*) context;
    byte                dFlags =
        P_GetGMOByte(MO_XLINEDEF, P_ToIndex(li), MO_DRAWFLAGS);
    byte                tFlags =
        P_GetGMOByte(MO_XLINEDEF, P_ToIndex(li), MO_TEXFLAGS);

    if((dFlags & LDF_BLEND) &&
       params->frontSec == P_GetPtrp(li, DMU_FRONT_SECTOR))
    {
        sidedef_t*          side = P_GetPtrp(li, DMU_SIDEDEF0);

        if(side)
        {
            int                 flags;
            float*              top, *bottom;

            top = (tFlags & LTF_SWAPCOLORS)? params->bottomColor :
                params->topColor;
            bottom = (tFlags & LTF_SWAPCOLORS)? params->topColor :
                params->bottomColor;

            P_SetFloatpv(side, DMU_TOP_COLOR, top);
            P_SetFloatpv(side, DMU_BOTTOM_COLOR, bottom);

            flags = P_GetIntp(side, DMU_FLAGS);
            if(!(dFlags & LDF_NOBLENDTOP))
                flags |= SDF_BLENDTOPTOMID;
            if(!(dFlags & LDF_NOBLENDBOTTOM))
                flags |= SDF_BLENDBOTTOMTOMID;

            P_SetIntp(side, DMU_FLAGS, flags);
        }
    }

    if((dFlags & LDF_BLEND) &&
       params->frontSec == P_GetPtrp(li, DMU_BACK_SECTOR))
    {
        sidedef_t*          side = P_GetPtrp(li, DMU_SIDEDEF1);

        if(side)
        {
            int                 flags;
            float*              top, *bottom;

            top = /*(tFlags & LTF_SWAPCOLORS)? params->bottomColor :*/
                params->topColor;
            bottom = /*(tFlags & LTF_SWAPCOLORS)? params->topColor :*/
                params->bottomColor;

            P_SetFloatpv(side, DMU_TOP_COLOR, top);
            P_SetFloatpv(side, DMU_BOTTOM_COLOR, bottom);

            flags = P_GetIntp(side, DMU_FLAGS);
            if(!(dFlags & LDF_NOBLENDTOP))
                flags |= SDF_BLENDTOPTOMID;
            if(!(dFlags & LDF_NOBLENDBOTTOM))
                flags |= SDF_BLENDBOTTOMTOMID;

            P_SetIntp(side, DMU_FLAGS, flags);
        }
    }

    return 1; // Continue iteration
}
#endif

static boolean checkMapSpotSpawnFlags(const mapspot_t* spot)
{
#if __JHEXEN__
    static unsigned int classFlags[] = {
        MSF_FIGHTER,
        MSF_CLERIC,
        MSF_MAGE
    };
#endif

    // Don't spawn things flagged for Multiplayer if we're not in a netgame.
    if(!IS_NETGAME && (spot->flags & MSF_NOTSINGLE))
        return false;

    // Don't spawn things flagged for Not Deathmatch if we're deathmatching.
    if(deathmatch && (spot->flags & MSF_NOTDM))
        return false;

    // Don't spawn things flagged for Not Coop if we're coop'in.
    if(IS_NETGAME && !deathmatch && (spot->flags & MSF_NOTCOOP))
        return false;

    // Check for appropriate skill level.
    if(!(spot->skillModes & (1 << gameSkill)))
        return false;

#if __JHEXEN__
    // Check current character classes with spawn flags.
    if(IS_NETGAME == false)
    {   // Single player.
        if((spot->flags & classFlags[cfg.playerClass[0]]) == 0)
        {   // Not for current class.
            return false;
        }
    }
    else if(deathmatch == false)
    {   // Cooperative.
        int i, spawnMask = 0;

        for(i = 0; i < MAXPLAYERS; ++i)
        {
            if(players[i].plr->inGame)
            {
                spawnMask |= classFlags[cfg.playerClass[i]];
            }
        }

        // No players are in the game when a dedicated server is started.
        // In this case, we'll be generous and spawn stuff for all the
        // classes.
        if(!spawnMask)
        {
            spawnMask |= MSF_FIGHTER | MSF_CLERIC | MSF_MAGE;
        }

        if((spot->flags & spawnMask) == 0)
        {
            return false;
        }
    }
#endif

    return true;
}

/**
 * Determines if a client is allowed to spawn a thing of type @a doomEdNum.
 */
static boolean P_IsClientAllowedToSpawn(int doomEdNum)
{
    switch(doomEdNum)
    {
    case 11: // Deathmatch
    case 1:
    case 2:
    case 3:
    case 4:
#if __JHEXEN__
    case 9100: // Player starts 5 through 8.
    case 9101:
    case 9102:
    case 9103:
#endif
        return true;

    default:
        return false;
    }
}

/**
 * Should we auto-spawn one or more mobjs from the specified map spot?
 */
static boolean checkMapSpotAutoSpawn(const mapspot_t* spot)
{
#if __JHERETIC__
    // Ambient sound sequence activator?
    if(spot->doomEdNum >= 1200 && spot->doomEdNum < 1300)
        return false;
#elif __JHEXEN__
    // Sound sequence origin?
    if(spot->doomEdNum >= 1400 && spot->doomEdNum < 1410)
        return false;
#endif

    // The following are currently handled by special-case spawn logic elsewhere.
    switch(spot->doomEdNum)
    {
    case 1: // Player starts 1 through 4.
    case 2:
    case 3:
    case 4:
    case 11: // Player start (deathmatch).
#if __JHERETIC__
    case 56: // Boss spot.
    case 2002: // Mace spot.
#endif
#if __JHEXEN__
    case 3000: // Polyobj origins.
    case 3001:
    case 3002:
    case 9100: // Player starts 5 through 8.
    case 9101:
    case 9102:
    case 9103:
#endif
        return false;
    default:
        break;
    }

    // So far so good. Now check the flags to make the final decision.
    return checkMapSpotSpawnFlags(spot);
}

static void initXLineDefs(void)
{
    uint i;

    for(i = 0; i < numlines; ++i)
    {
        xline_t* xl = &xlines[i];
        xline_t* xline = &xlines[i];

        xl->flags = P_GetGMOShort(MO_XLINEDEF, i, MO_FLAGS) & ML_VALID_MASK;
#if __JHEXEN__
        xl->special = P_GetGMOByte(MO_XLINEDEF, i, MO_TYPE);
        xl->arg1 = P_GetGMOByte(MO_XLINEDEF, i, MO_ARG0);
        xl->arg2 = P_GetGMOByte(MO_XLINEDEF, i, MO_ARG1);
        xl->arg3 = P_GetGMOByte(MO_XLINEDEF, i, MO_ARG2);
        xl->arg4 = P_GetGMOByte(MO_XLINEDEF, i, MO_ARG3);
        xl->arg5 = P_GetGMOByte(MO_XLINEDEF, i, MO_ARG4);
#else
# if __JDOOM64__
        xl->special = P_GetGMOByte(MO_XLINEDEF, i, MO_TYPE);
# else
        xl->special = P_GetGMOShort(MO_XLINEDEF, i, MO_TYPE);
# endif
        xl->tag = P_GetGMOShort(MO_XLINEDEF, i, MO_TAG);
#endif
    }
}

static void initXSectors(void)
{
    uint i;

    for(i = 0; i < numsectors; ++i)
    {
        xsector_t* xsec = &xsectors[i];

        xsec->special = P_GetGMOShort(MO_XSECTOR, i, MO_TYPE);
        xsec->tag = P_GetGMOShort(MO_XSECTOR, i, MO_TAG);

#if __JDOOM64__
        {
        applysurfacecolorparams_t params;
        float rgba[4];
        sector_t* sec = P_ToPtr(DMU_SECTOR, i);

        getSurfaceColor(TOLIGHTIDX(
            P_GetGMOShort(MO_XSECTOR, i, MO_FLOORCOLOR)), rgba);
        P_SetFloatpv(sec, DMU_FLOOR_COLOR, rgba);

        getSurfaceColor(TOLIGHTIDX(
            P_GetGMOShort(MO_XSECTOR, i, MO_CEILINGCOLOR)), rgba);
        P_SetFloatpv(sec, DMU_CEILING_COLOR, rgba);

        // Now set the side surface colors.
        params.frontSec = sec;
        getSurfaceColor(TOLIGHTIDX(
            P_GetGMOShort(MO_XSECTOR, i, MO_WALLTOPCOLOR)),
                          params.topColor);
        getSurfaceColor(TOLIGHTIDX(
            P_GetGMOShort(MO_XSECTOR, i, MO_WALLBOTTOMCOLOR)),
                          params.bottomColor);

        P_Iteratep(sec, DMU_LINEDEF, &params, applySurfaceColor);
        }
#endif
    }
}

static void loadMapSpots(void)
{
    uint i;

    numMapSpots = P_CountGameMapObjs(MO_THING);
    if(numMapSpots > 0)
        mapSpots = Z_Malloc(numMapSpots * sizeof(mapspot_t), PU_MAP, 0);
    else
        mapSpots = NULL;

    for(i = 0; i < numMapSpots; ++i)
    {
        mapspot_t* spot = &mapSpots[i];

        spot->pos[VX] = P_GetGMOFloat(MO_THING, i, MO_X);
        spot->pos[VY] = P_GetGMOFloat(MO_THING, i, MO_Y);
        spot->pos[VZ] = P_GetGMOFloat(MO_THING, i, MO_Z);

        spot->doomEdNum = P_GetGMOInt(MO_THING, i, MO_DOOMEDNUM);
        spot->skillModes = P_GetGMOInt(MO_THING, i, MO_SKILLMODES);
        spot->flags = P_GetGMOInt(MO_THING, i, MO_FLAGS);
        spot->angle = P_GetGMOAngle(MO_THING, i, MO_ANGLE);

#if __JHEXEN__
        spot->tid = P_GetGMOShort(MO_THING, i, MO_ID);
        spot->special = P_GetGMOByte(MO_THING, i, MO_SPECIAL);
        spot->arg1 = P_GetGMOByte(MO_THING, i, MO_ARG0);
        spot->arg2 = P_GetGMOByte(MO_THING, i, MO_ARG1);
        spot->arg3 = P_GetGMOByte(MO_THING, i, MO_ARG2);
        spot->arg4 = P_GetGMOByte(MO_THING, i, MO_ARG3);
        spot->arg5 = P_GetGMOByte(MO_THING, i, MO_ARG4);
#endif

#if __JHERETIC__
        // Ambient sound sequence activator?
        if(spot->doomEdNum >= 1200 && spot->doomEdNum < 1300)
        {
            P_AddAmbientSfx(spot->doomEdNum - 1200);
            continue;
        }
#elif __JHEXEN__
        // Sound sequence origin?
        if(spot->doomEdNum >= 1400 && spot->doomEdNum < 1410)
        {
            subsector_t* ssec = R_PointInSubsector(spot->pos[VX], spot->pos[VY]);
            xsector_t* xsector = P_ToXSector(P_GetPtrp(ssec, DMU_SECTOR));

            xsector->seqType = spot->doomEdNum - 1400;
            continue;
        }
#endif

        switch(spot->doomEdNum)
        {
        case 11: // Player start (deathmatch).
            P_CreatePlayerStart(0, 0, true, i);
            break;

        case 1: // Player starts 1 through 4.
        case 2:
        case 3:
        case 4:
            {
#if __JHEXEN__
            uint entryPoint = spot->arg1;
#else
            uint entryPoint = 0;
#endif

            P_CreatePlayerStart(spot->doomEdNum, entryPoint, false, i);
            break;
            }

#if __JHERETIC__
        case 56: // Boss spot.
            P_AddBossSpot(i);
            break;

        case 2002:
            if(gameMode != heretic_shareware)
                P_AddMaceSpot(i);
            break;
#endif

#if __JHEXEN__
        case 3000: // Polyobj origins.
        case 3001:
        case 3002:
            break;

        case 9100: // Player starts 5 through 8.
        case 9101:
        case 9102:
        case 9103:
            P_CreatePlayerStart(5 + spot->doomEdNum - 9100, spot->arg1, false, i);
            break;
#endif
        default: // No special handling.
            break;
        }
    }

<<<<<<< HEAD
    P_DealPlayerStarts(0);
=======
    if(deathmatch)
    {
        int i;
        uint numDMStarts = P_GetNumPlayerStarts(true);
        uint playerCount = 0;

        for(i = 0; i < MAXPLAYERS; ++i)
        {
            if(players[i].plr->inGame)
                playerCount++;
        }

        if(numDMStarts < playerCount)
        {
            Con_Message("P_SetupMap: Player count (%i) exceeds deathmatch spots (%i).\n", playerCount, numDMStarts);
        }
    }
>>>>>>> 61bc31c7
}

static void spawnMapObjects(void)
{
    uint i;

    for(i = 0; i < numMapSpots; ++i)
    {
        const mapspot_t* spot = &mapSpots[i];
        mobjtype_t type;

        // Not all map spots spawn mobjs on map load.
        if(!checkMapSpotAutoSpawn(spot))
            continue;

        // A spot that should auto-spawn one (or more) mobjs.

        // Check for things that clients don't spawn on their own.
        if(IS_CLIENT)
        {
            // Client is allowed to spawn objects that are flagged local.
            // The server will not send any information about them.
            if(!(MOBJINFO[type].flags & MF_LOCAL))
            {
                if(!P_IsClientAllowedToSpawn(spot->doomEdNum))
                    continue;
            }
        }

        // Find which type to spawn.
        if((type = P_DoomEdNumToMobjType(spot->doomEdNum)) != MT_NONE)
        {   // A known type; spawn it!
            mobj_t* mo;
/*#if _DEBUG
Con_Message("spawning x:[%g, %g, %g] angle:%i ednum:%i flags:%i\n",
        spot->pos[VX], spot->pos[VY], spot->pos[VZ], spot->angle,
        spot->doomedNum, spot->flags);
#endif*/

            if((mo = P_SpawnMobj3fv(type, spot->pos, spot->angle,
                                    spot->flags)))
            {
                if(mo->tics > 0)
                    mo->tics = 1 + (P_Random() % mo->tics);

#if __JHEXEN__
                mo->tid = spot->tid;
                mo->special = spot->special;
                mo->args[0] = spot->arg1;
                mo->args[1] = spot->arg2;
                mo->args[2] = spot->arg3;
                mo->args[3] = spot->arg4;
                mo->args[4] = spot->arg5;
#endif

#if __JHEXEN__
                if(mo->flags2 & MF2_FLOATBOB)
                    mo->special1 = FLT2FIX(spot->pos[VZ]);
#endif

#if __JDOOM__ || __JDOOM64__ || __JHERETIC__
                if(mo->flags & MF_COUNTKILL)
                    totalKills++;
                if(mo->flags & MF_COUNTITEM)
                    totalItems++;
#endif
            }
        }
        else
        {
            Con_Message("spawnMapThing: Warning, unknown thing num %i "
                        "at [%g, %g, %g].\n", spot->doomEdNum,
                        spot->pos[VX], spot->pos[VY], spot->pos[VZ]);
        }
    }

#if __JHERETIC__
    if(maceSpotCount)
    {
        // Sometimes doesn't show up if not in deathmatch.
        if(!(!deathmatch && P_Random() < 64))
        {
            const mapspot_t* spot = &mapSpots[maceSpots[P_Random() % maceSpotCount]];

            P_SpawnMobj3f(MT_WMACE, spot->pos[VX], spot->pos[VY], 0,
                          spot->angle, MSF_Z_FLOOR);
        }
    }
#endif

#if __JHEXEN__
    P_CreateTIDList();
#endif

    P_SpawnPlayers();
}

typedef struct setupmapparams_s {
    uint            episode;
    uint            map;
    int             playerMask; // Unused?
    skillmode_t     skill;
} setupmapparams_t;

int P_SetupMapWorker(void* ptr)
{
    setupmapparams_t*   param = ptr;
    char                mapID[9];

    // It begins...
    mapSetup = true;

    // The engine manages polyobjects, so reset the count.
    DD_SetInteger(DD_POLYOBJ_COUNT, 0);
    P_ResetWorldState();

    // Let the engine know that we are about to start setting up a map.
    R_SetupMap(DDSMM_INITIALIZE, 0);

    // Initialize The Logical Sound Manager.
    S_MapChange();

    Z_FreeTags(PU_MAP, PU_PURGELEVEL - 1);

<<<<<<< HEAD
    P_MapId(param->episode, param->map, mapID);
=======
#if __JHERETIC__ || __JHEXEN__
    // The pointers in the body queue just became invalid.
    P_ClearBodyQueue();
#endif

    P_GetMapLumpName(param->episode, param->map, mapID);
>>>>>>> 61bc31c7
    if(!P_LoadMap(mapID))
    {
        Con_Error("P_SetupMap: Failed loading map \"%s\".\n", mapID);
    }

    DD_InitThinkers();
#if __JHERETIC__
    P_InitAmbientSound();
#endif
#if __JHEXEN__
    P_InitCorpseQueue();
#endif

    initXLineDefs();
    initXSectors();
    loadMapSpots();

    spawnMapObjects();

#if __JHEXEN__
    PO_InitForMap();

    Con_Message("Load ACS scripts\n");
    // \fixme Should be interpreted by the map converter.
    P_LoadACScripts(W_GetLumpNumForName(mapID) + 11 /*ML_BEHAVIOR*/); // ACS object code
#endif

    HU_UpdatePsprites();

    // Set up world state.
    P_SpawnSpecials();

#if __JHEXEN__
    // Initialize the sky.
    P_InitSky(param->map);
#endif

    // Preload graphics.
    if(precache)
    {
#if __JDOOM__
        static const mobjtype_precachedata_t types[] = {
            { GM_ANY,   MT_SKULL },
            // Missiles:
            { GM_ANY,   MT_BRUISERSHOT },
            { GM_ANY,   MT_TROOPSHOT },
            { GM_ANY,   MT_HEADSHOT },
            { GM_ANY,   MT_ROCKET },
            { GM_ANY^GM_DOOM_SHAREWARE, MT_PLASMA },
            { GM_ANY^GM_DOOM_SHAREWARE, MT_BFG },
            { GM_DOOM2, MT_ARACHPLAZ },
            { GM_DOOM2, MT_FATSHOT },
            // Potentially dropped weapons:
            { GM_ANY,   MT_CLIP },
            { GM_ANY,   MT_SHOTGUN },
            { GM_ANY,   MT_CHAINGUN },
            // Misc effects:
            { GM_DOOM2, MT_FIRE },
            { GM_ANY,   MT_TRACER },
            { GM_ANY,   MT_SMOKE },
            { GM_DOOM2, MT_FATSHOT },
            { GM_ANY,   MT_BLOOD },
            { GM_ANY,   MT_PUFF },
            { GM_ANY,   MT_TFOG }, // Teleport FX.
            { GM_ANY,   MT_EXTRABFG },
            { GM_ANY,   MT_ROCKETPUFF },
            { 0,        0}
        };
        uint                i;
#endif

        R_PrecachePSprites();

#if __JDOOM__
        for(i = 0; types[i].type != 0; ++i)
            if(types[i].gameModeBits & gameModeBits)
                R_PrecacheMobjNum(types[i].type);

        if(IS_NETGAME)
            R_PrecacheMobjNum(MT_IFOG);
#endif
    }

    if(IS_SERVER)
        R_SetAllDoomsdayFlags();

    P_FinalizeMap();

    // Someone may want to do something special now that the map has been
    // fully set up.
    R_SetupMap(DDSMM_FINALIZE, 0);

    P_PrintMapBanner(param->episode, param->map);

    // It ends.
    mapSetup = false;

    Con_BusyWorkerEnd();
    return 0;
}

/**
 * Loads map and glnode data for the requested episode and map.
 */
void P_SetupMap(uint episode, uint map, int playerMask, skillmode_t skill)
{
    setupmapparams_t  param;

    param.episode = episode;
    param.map = map;
    param.playerMask = playerMask; // Unused?
    param.skill = skill;

    DD_Executef(true, "texreset raw"); // Delete raw images to save memory.

    // \todo Use progress bar mode and update progress during the setup.
    Con_Busy(BUSYF_ACTIVITY | /*BUSYF_PROGRESS_BAR |*/ BUSYF_TRANSITION | (verbose? BUSYF_CONSOLE_OUTPUT : 0),
             "Loading map...", P_SetupMapWorker, &param);

    R_SetupMap(DDSMM_AFTER_BUSY, 0);

#if __JHEXEN__
    {
    int i;
    // Load colormap and set the fullbright flag
    i = P_GetMapFadeTable(map);
    if(i == W_GetLumpNumForName("COLORMAP"))
    {
        // We don't want fog in this case.
        GL_UseFog(false);
    }
    else
    {
        // Probably fog ... don't use fullbright sprites
        if(i == W_GetLumpNumForName("FOGMAP"))
        {
            // Tell the renderer to turn on the fog.
            GL_UseFog(true);
        }
    }
    }
#endif
}

/**
 * Called during map setup when beginning to load a new map.
 */
static void P_ResetWorldState(void)
{
    int                 i, parm;

#if __JDOOM__ || __JDOOM64__
    wmInfo.maxFrags = 0;
    wmInfo.parTime = -1;

    // Only used with 666/7 specials
    bossKilled = false;
#endif

#if __JDOOM__
    P_BrainInitForMap();
#endif

#if __JHERETIC__
    maceSpotCount = 0;
    maceSpots = NULL;
    bossSpotCount = 0;
    bossSpots = NULL;
#endif

    P_PurgeDeferredSpawns();

#if !__JHEXEN__
    totalKills = totalItems = totalSecret = 0;
#endif

    timerGame = 0;
    if(deathmatch)
    {
        parm = ArgCheck("-timer");
        if(parm && parm < Argc() - 1)
        {
            timerGame = atoi(Argv(parm + 1)) * 35 * 60;
        }
    }

    for(i = 0; i < MAXPLAYERS; ++i)
    {
        player_t* plr = &players[i];
        plr->killCount = plr->secretCount = plr->itemCount = 0;
    }

#if __JDOOM__ || __JDOOM64__
    bodyQueueSlot = 0;
#endif

    P_DestroyPlayerStarts();

    mapTime = actualMapTime = 0;
}

/**
 * Do any map finalization including any game-specific stuff.
 */
static void P_FinalizeMap(void)
{
#if __JDOOM__
    // Adjust slime lower wall textures (a hack!).
    // This will hide the ugly green bright line that would otherwise be
    // visible due to texture repeating and interpolation.
    if(!(gameModeBits & (GM_DOOM2_HACX|GM_DOOM_CHEX)))
    {
        uint i, k;
        material_t* mat = P_ToPtr(DMU_MATERIAL, Materials_IndexForName(MN_TEXTURES_NAME":NUKE24"));
        material_t* bottomMat, *midMat;
        float yoff;
        sidedef_t* sidedef;
        linedef_t* line;

        for(i = 0; i < numlines; ++i)
        {
            line = P_ToPtr(DMU_LINEDEF, i);

            for(k = 0; k < 2; ++k)
            {
                sidedef = P_GetPtrp(line, k == 0? DMU_SIDEDEF0 : DMU_SIDEDEF1);
                if(sidedef)
                {
                    bottomMat = P_GetPtrp(sidedef, DMU_BOTTOM_MATERIAL);
                    midMat = P_GetPtrp(sidedef, DMU_MIDDLE_MATERIAL);

                    if(bottomMat == mat && midMat == NULL)
                    {
                        yoff = P_GetFloatp(sidedef, DMU_BOTTOM_MATERIAL_OFFSET_Y);
                        P_SetFloatp(sidedef, DMU_BOTTOM_MATERIAL_OFFSET_Y, yoff + 1.0f);
                    }
                }
            }
        }
    }

#elif __JHEXEN__
    // Check if the map should have lightening.
    P_InitLightning();

    SN_StopAllSequences();
#endif

    // Do some fine tuning with mobj placement and orientation.
    P_MoveThingsOutOfWalls();
#if __JHERETIC__
    P_TurnGizmosAwayFromDoors();
#endif
}

const char* P_GetMapNiceName(void)
{
    const char* lname, *ptr;

    lname = (char*) DD_GetVariable(DD_MAP_NAME);
#if __JHEXEN__
    // In jHexen we can look in the MAPINFO for the map name.
    if(!lname)
        lname = P_GetMapName(gameMap);
#endif

    if(!lname || !lname[0])
        return NULL;

    // Skip the ExMx part.
    ptr = strchr(lname, ':');
    if(ptr)
    {
        lname = ptr + 1;
        while(*lname && isspace(*lname))
            lname++;
    }

    return lname;
}

patchid_t P_FindMapTitlePatch(uint episode, uint map)
{
#if __JDOOM__ || __JDOOM64__
#  if __JDOOM__
    if(!(gameModeBits & (GM_ANY_DOOM2|GM_DOOM_CHEX)))
        map = (episode * 9) + map;
#  endif
    return pMapNames[map];
#endif
    return 0;
}

boolean P_IsMapFromIWAD(uint episode, uint map)
{
    char lumpName[9];
    P_MapId(episode, map, lumpName);
    return W_LumpIsFromIWAD(W_GetLumpNumForName(lumpName));
}

const char* P_GetMapAuthor(boolean supressGameAuthor)
{
    const char* author = (const char*) DD_GetVariable(DD_MAP_AUTHOR);

    if(!author || !author[0])
        return 0;

    /// \kludge We need DED Reader 2.0 to handle this the Right Way...
    /// \todo dj: this logic can now be handled engine-side.
    if(supressGameAuthor)
    {
        if(P_IsMapFromIWAD(gameEpisode, gameMap))
            return 0;

        { ddgameinfo_t gameInfo;
        if(DD_GetGameInfo(&gameInfo) && !stricmp(author, gameInfo.author))
            return 0;
        }
    }
    /// << kludge end.

    return author;
}

/**
 * Prints a banner to the console containing information pertinent to the
 * current map (e.g. map name, author...).
 */
static void P_PrintMapBanner(uint episode, uint map)
{
    const char* lname;

    Con_Printf("\n");
    lname = P_GetMapNiceName();
    if(lname)
    {
        char name[64];

#if __JHEXEN__
        dd_snprintf(name, 64, "Map %u (%u): %s", P_GetMapWarpTrans(map)+1,
                    map+1, lname);
#else
        dd_snprintf(name, 64, "Map %u: %s", map+1, lname);
#endif

        Con_FPrintf(CBLF_LIGHT | CBLF_BLUE, "%s\n", name);
    }

#if !__JHEXEN__
    {
    static const char* unknownAuthorStr = "Unknown";
    const char* lauthor;

    lauthor = P_GetMapAuthor(!P_IsMapFromIWAD(episode, map));
    if(!lauthor)
        lauthor = unknownAuthorStr;

    Con_FPrintf(CBLF_LIGHT | CBLF_BLUE, "Author: %s\n", lauthor);
    }
#endif

    Con_Printf("\n");
}<|MERGE_RESOLUTION|>--- conflicted
+++ resolved
@@ -616,9 +616,8 @@
         }
     }
 
-<<<<<<< HEAD
     P_DealPlayerStarts(0);
-=======
+
     if(deathmatch)
     {
         int i;
@@ -636,7 +635,6 @@
             Con_Message("P_SetupMap: Player count (%i) exceeds deathmatch spots (%i).\n", playerCount, numDMStarts);
         }
     }
->>>>>>> 61bc31c7
 }
 
 static void spawnMapObjects(void)
@@ -761,16 +759,12 @@
 
     Z_FreeTags(PU_MAP, PU_PURGELEVEL - 1);
 
-<<<<<<< HEAD
-    P_MapId(param->episode, param->map, mapID);
-=======
 #if __JHERETIC__ || __JHEXEN__
     // The pointers in the body queue just became invalid.
     P_ClearBodyQueue();
 #endif
 
-    P_GetMapLumpName(param->episode, param->map, mapID);
->>>>>>> 61bc31c7
+    P_MapId(param->episode, param->map, mapID);
     if(!P_LoadMap(mapID))
     {
         Con_Error("P_SetupMap: Failed loading map \"%s\".\n", mapID);

--- conflicted
+++ resolved
@@ -1398,11 +1398,7 @@
         try
         {
             SaveInfo &saveInfo  = G_SaveSlots()["base"].saveInfo();
-<<<<<<< HEAD
-            de::Path const path = SV_SavePath() / saveInfo.fileNameForMap(gameMap);
-=======
             de::Path const path = SV_SavePath() / saveInfo.fileNameForMap();
->>>>>>> d0390a82
 
             if(!SV_OpenFile(path, false/*for read*/))
             {
@@ -2966,13 +2962,9 @@
      * First, determine whether we've been to this map previously and if so,
      * whether we need to load the archived map state.
      */
-<<<<<<< HEAD
-    revisit = G_SaveSlots()["base"].saveInfo().haveMapSession(nextMap);
-=======
     Uri *nextMapUri = G_ComposeMapUri(gameEpisode, nextMap);
 
     revisit = G_SaveSlots()["base"].saveInfo().haveMapSession(nextMapUri);
->>>>>>> d0390a82
     if(gameRules.deathmatch)
     {
         revisit = false;
@@ -2985,11 +2977,7 @@
         {
             // Save current map.
             SaveInfo &saveInfo  = G_SaveSlots()["base"].saveInfo();
-<<<<<<< HEAD
-            de::Path const path = SV_SavePath() / saveInfo.fileNameForMap(gameMap);
-=======
             de::Path const path = SV_SavePath() / saveInfo.fileNameForMap();
->>>>>>> d0390a82
 
             if(!SV_OpenFile(path, true/*for write*/))
             {
@@ -4240,7 +4228,6 @@
 }
 
 struct savesessionconfirmed_params_t
-<<<<<<< HEAD
 {
     de::String slotId;
     de::String userDescription;
@@ -4248,15 +4235,6 @@
 
 static int saveSessionConfirmed(msgresponse_t response, int /*userValue*/, void *context)
 {
-=======
-{
-    de::String slotId;
-    de::String userDescription;
-};
-
-static int saveSessionConfirmed(msgresponse_t response, int /*userValue*/, void *context)
-{
->>>>>>> d0390a82
     savesessionconfirmed_params_t *p = static_cast<savesessionconfirmed_params_t *>(context);
     DENG2_ASSERT(p != 0);
     if(response == MSG_YES)

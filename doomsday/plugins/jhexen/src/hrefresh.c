--- conflicted
+++ resolved
@@ -147,11 +147,8 @@
     player_t* plr = &players[player];
     boolean special200 = false;
     float pspriteOffsetY;
-<<<<<<< HEAD
-=======
     int viewAngle;
     float viewPitch;
->>>>>>> 30d10f45
 
     if(!plr->plr->mo)
     {
@@ -201,14 +198,10 @@
     DD_SetVariable(DD_VIEW_Z, &viewPos[VZ]);
     */
     // View angles are updated with fractional ticks, so we can just use the current values.
+    viewAngle = plr->plr->mo->angle + (int) (ANGLE_MAX * -G_GetLookOffset(player));
+    viewPitch = plr->plr->lookDir;
     DD_SetVariable(DD_VIEW_ANGLE, &viewAngle);
     DD_SetVariable(DD_VIEW_PITCH, &viewPitch);
-<<<<<<< HEAD
-    */
-=======
-    viewAngle = plr->plr->mo->angle + (int) (ANGLE_MAX * -G_GetLookOffset(player));
-    viewPitch = plr->plr->lookDir;
->>>>>>> 30d10f45
 
     pspriteOffsetY = HU_PSpriteYOffset(plr);
     DD_SetVariable(DD_PSPRITE_OFFSET_Y, &pspriteOffsetY);

--- conflicted
+++ resolved
@@ -279,11 +279,7 @@
     seqnode_t*          node;
 
     SN_StopSequence(mobj); // Stop any previous sequence
-<<<<<<< HEAD
-    node = Z_Malloc(sizeof(seqnode_t), PU_GAMESTATIC, NULL);
-=======
-    node = Z_Calloc(sizeof(seqnode_t), PU_STATIC, NULL);
->>>>>>> 61bc31c7
+    node = Z_Calloc(sizeof(seqnode_t), PU_GAMESTATIC, NULL);
     node->sequencePtr = SequenceData[SequenceTranslate[sequence].scriptNum];
     node->sequence = sequence;
     node->mobj = mobj;

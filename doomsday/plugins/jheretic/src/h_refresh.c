/**\file
 *\section License
 * License: GPL
 * Online License Link: http://www.gnu.org/licenses/gpl.html
 *
 *\author Copyright © 2003-2011 Jaakko Keränen <jaakko.keranen@iki.fi>
 *\author Copyright © 2005-2011 Daniel Swanson <danij@dengine.net>
 *
 * This program is free software; you can redistribute it and/or modify
 * it under the terms of the GNU General Public License as published by
 * the Free Software Foundation; either version 2 of the License, or
 * (at your option) any later version.
 *
 * This program is distributed in the hope that it will be useful,
 * but WITHOUT ANY WARRANTY; without even the implied warranty of
 * MERCHANTABILITY or FITNESS FOR A PARTICULAR PURPOSE.  See the
 * GNU General Public License for more details.
 *
 * You should have received a copy of the GNU General Public License
 * along with this program; if not, write to the Free Software
 * Foundation, Inc., 51 Franklin St, Fifth Floor,
 * Boston, MA  02110-1301  USA
 */

/**
 * h_refresh.c: - jHeretic specific.
 */

// HEADER FILES ------------------------------------------------------------

#include <string.h>

#include "jheretic.h"

#include "hu_stuff.h"
#include "hu_menu.h"
#include "hu_msg.h"
#include "hu_pspr.h"
#include "am_map.h"
#include "g_common.h"
#include "r_common.h"
#include "d_net.h"
#include "f_infine.h"
#include "x_hair.h"
#include "g_controls.h"
#include "p_mapsetup.h"
#include "p_tick.h"
#include "rend_automap.h"

// MACROS ------------------------------------------------------------------

#define WINDOWHEIGHT         Get(DD_VIEWWINDOW_HEIGHT)

// TYPES -------------------------------------------------------------------

// EXTERNAL FUNCTION PROTOTYPES --------------------------------------------

// PUBLIC FUNCTION PROTOTYPES ----------------------------------------------

void R_SetAllDoomsdayFlags(void);

// PRIVATE FUNCTION PROTOTYPES ---------------------------------------------

// EXTERNAL DATA DECLARATIONS ----------------------------------------------

extern const float defFontRGB[];
extern const float defFontRGB2[];

// PUBLIC DATA DEFINITIONS -------------------------------------------------

float quitDarkenOpacity = 0;

// PRIVATE DATA DEFINITIONS ------------------------------------------------

// CODE --------------------------------------------------------------------

/**
 * Draws a special filter over the screen.
 */
void R_DrawSpecialFilter(int pnum)
{
    float               x, y, w, h;
    player_t*           player = &players[pnum];

    if(player->powers[PT_INVULNERABILITY] <= BLINKTHRESHOLD &&
       !(player->powers[PT_INVULNERABILITY] & 8))
        return;

    R_GetViewWindow(&x, &y, &w, &h);
    DGL_Disable(DGL_TEXTURING);
    if(cfg.ringFilter == 1)
    {
        DGL_BlendFunc(DGL_SRC_COLOR, DGL_SRC_COLOR);
        DGL_DrawRect(x, y, w, h, .5f, .35f, .1f, cfg.filterStrength);
    }
    else
    {
        DGL_BlendFunc(DGL_DST_COLOR, DGL_SRC_COLOR);
        DGL_DrawRect(x, y, w, h, 0, 0, .6f, cfg.filterStrength);
    }

    // Restore the normal rendering state.
    DGL_BlendMode(BM_NORMAL);
    DGL_Enable(DGL_TEXTURING);
}

boolean R_GetFilterColor(float rgba[4], int filter)
{
    if(!rgba)
        return false;

    // We have to choose the right color and alpha.
    if(filter >= STARTREDPALS && filter < STARTREDPALS + NUMREDPALS)
    {   // Red.
        rgba[CR] = 1;
        rgba[CG] = 0;
        rgba[CB] = 0;
        rgba[CA] = (deathmatch? 1.0f : cfg.filterStrength) * filter / 8.f; // Full red with filter 8.
        return true;
    }
    else if(filter >= STARTBONUSPALS && filter < STARTBONUSPALS + NUMBONUSPALS)
    {   // Light Yellow.
        rgba[CR] = 1;
        rgba[CG] = 1;
        rgba[CB] = .5f;
        rgba[CA] = cfg.filterStrength * (filter - STARTBONUSPALS + 1) / 16.f;
        return true;
    }

    if(filter)
        Con_Message("R_GetFilterColor: Real strange filter number: %d.\n", filter);

    return false;
}

void R_DrawMapTitle(int x, int y, float alpha, gamefontid_t font,
                    boolean center)
{
    const char* lname, *lauthor;

    lname = P_GetMapNiceName();
    if(lname)
    {
        M_WriteText3(x - M_StringWidth(lname, font) / 2, y, lname, font,
                     defFontRGB[0], defFontRGB[1], defFontRGB[2], alpha,
                     false, true, 0);
        y += 20;
    }

    lauthor = P_GetMapAuthor(cfg.hideIWADAuthor);
    if(lauthor)
    {
        M_WriteText3(x - M_StringWidth(lauthor, GF_FONTA) / 2, y,
                     lauthor, GF_FONTA, .5f, .5f, .5f, alpha,
                     false, true, 0);
    }
}

/**
 * Do not really change anything here, because Doomsday might be in the
 * middle of a refresh. The change will take effect next refresh.
 */
void R_SetViewSize(int blocks)
{
    cfg.setSizeNeeded = true;

    if(cfg.setBlocks != blocks && blocks > 10 && blocks < 13)
    {   // Going to/from fullscreen.
        int                 i;

        // Force a hud show event (to reset the timer).
        for(i = 0; i < MAXPLAYERS; ++i)
            ST_HUDUnHide(i, HUE_FORCE);
    }

    cfg.setBlocks = blocks;
}

static void rendPlayerView(int player)
{
    player_t* plr = &players[player];
<<<<<<< HEAD
=======
    int viewAngle;
    float viewPitch;
>>>>>>> 30d10f45
    float pspriteOffsetY;
    boolean isFullBright = (plr->powers[PT_INVULNERABILITY] > BLINKTHRESHOLD) ||
                            (plr->powers[PT_INVULNERABILITY] & 8);

    if(IS_CLIENT)
    {
        // Server updates mobj flags in NetSv_Ticker.
        R_SetAllDoomsdayFlags();
    }

    /// @todo Each player needs their own view variables.
    /// @see R_UpdateConsoleView()
    /*
    viewPos[VX] = plr->plr->mo->pos[VX] + plr->viewOffset[VX];
    viewPos[VY] = plr->plr->mo->pos[VY] + plr->viewOffset[VY];
    viewPos[VZ] = plr->viewZ + plr->viewOffset[VZ];

    DD_SetVariable(DD_VIEW_X, &viewPos[VX]);
    DD_SetVariable(DD_VIEW_Y, &viewPos[VY]);
    DD_SetVariable(DD_VIEW_Z, &viewPos[VZ]);
    */
    // View angles are updated with fractional ticks, so we can just use the current values.
    viewAngle = plr->plr->mo->angle + (int) (ANGLE_MAX * -G_GetLookOffset(player));
    viewPitch = plr->plr->lookDir;
    DD_SetVariable(DD_VIEW_ANGLE, &viewAngle);
    DD_SetVariable(DD_VIEW_PITCH, &viewPitch);
    */

    pspriteOffsetY = HU_PSpriteYOffset(plr);
    DD_SetVariable(DD_PSPRITE_OFFSET_Y, &pspriteOffsetY);

    // $democam
    GL_SetFilter((plr->plr->flags & DDPF_USE_VIEW_FILTER)? true : false);
    if(plr->plr->flags & DDPF_USE_VIEW_FILTER)
    {
        const float* color = plr->plr->filterColor;
        GL_SetFilterColor(color[CR], color[CG], color[CB], color[CA]);
    }

    // How about fullbright?
    DD_SetInteger(DD_FULLBRIGHT, isFullBright);

    // Render the view with possible custom filters.
    R_RenderPlayerView(player);
}

static void rendHUD(int player)
{
    player_t*           plr;

    if(player < 0 || player >= MAXPLAYERS)
        return;

    if(G_GetGameState() != GS_MAP)
        return;

    if(IS_CLIENT && (!Get(DD_GAME_READY) || !Get(DD_GOTFRAME)))
        return;

    plr = &players[player];

    // These various HUD's will be drawn unless Doomsday advises not to
    if(DD_GetInteger(DD_GAME_DRAW_HUD_HINT))
    {
        automapid_t         map = AM_MapForPlayer(player);
        boolean             redrawsbar = false;

        if((WINDOWHEIGHT != 200))
            redrawsbar = true;

        // Draw HUD displays only visible when the automap is open.
        if(AM_IsActive(map))
            HU_DrawMapCounters();

        // Do we need to render a full status bar at this point?
        if(!(AM_IsActive(map) && cfg.automapHudDisplay == 0) &&
           !(P_MobjIsCamera(plr->plr->mo) && Get(DD_PLAYBACK)))
        {
            int         viewmode =
                ((WINDOWHEIGHT == 200)? (cfg.setBlocks - 10) : 0);

            ST_Drawer(player, viewmode, redrawsbar); // $democam
        }

        HU_Drawer(player);
    }
}

/**
 * Draws the in-viewport display.
 *
 * @param layer         @c 0 = bottom layer (before the viewport border).
 *                      @c 1 = top layer (after the viewport border).
 */
void H_Display(int layer)
{
    int player = DISPLAYPLAYER;
    player_t* plr = &players[player];
    float x, y, w, h;

    if(layer != 0)
    {
        rendHUD(player);
        return;
    }

    if(G_GetGameState() == GS_MAP)
    {
        // $democam: can be set on every frame.
        if(cfg.setBlocks > 10 || (P_MobjIsCamera(plr->plr->mo) && Get(DD_PLAYBACK)))
        {
            // Full screen.
            R_SetViewWindowTarget(0, 0, SCREENWIDTH, SCREENHEIGHT);
        }
        else
        {
            int w = cfg.setBlocks * 32;
            int h = cfg.setBlocks * (SCREENHEIGHT - SBARHEIGHT * cfg.statusbarScale / 20) / 10;
            R_SetViewWindowTarget(SCREENWIDTH/2 - w/2, (SCREENHEIGHT - SBARHEIGHT * cfg.statusbarScale / 20 - h) / 2, w, h);
        }

        R_GetViewWindow(&x, &y, &w, &h);
    }
    else
    {
        x = 0;
        y = 0;
        w = SCREENWIDTH;
        h = SCREENHEIGHT;
    }

    R_SetViewWindow((int) x, (int) y, (int) w, (int) h);

    switch(G_GetGameState())
    {
    case GS_MAP:
        if(!(MN_CurrentMenuHasBackground() && Hu_MenuAlpha() >= 1) &&
           !R_MapObscures(player, (int) x, (int) y, (int) w, (int) h))
        {
            if(IS_CLIENT && (!Get(DD_GAME_READY) || !Get(DD_GOTFRAME)))
                return;

            rendPlayerView(player);

            R_DrawSpecialFilter(player);

            // Crosshair.
            if(!(P_MobjIsCamera(plr->plr->mo) && Get(DD_PLAYBACK))) // $democam
                X_Drawer(player);
        }

        // Draw the automap?
        AM_Drawer(player);
        break;
    case GS_STARTUP:
        DGL_Disable(DGL_TEXTURING);
        DGL_DrawRect(x, y, w, h, 0, 0, 0, 1);
        DGL_Enable(DGL_TEXTURING);
        break;
    default:
        break;
    }
}

void H_Display2(void)
{
    switch(G_GetGameState())
    {
    case GS_MAP:
        if(IS_CLIENT && (!Get(DD_GAME_READY) || !Get(DD_GOTFRAME)))
            break;

        if(DD_GetInteger(DD_GAME_DRAW_HUD_HINT))
        {
            // Level information is shown for a few seconds in the
            // beginning of a level.
            if(cfg.mapTitle || actualMapTime <= 6 * TICSPERSEC)
            {
                int         x, y;
                float       alpha = 1;

                if(actualMapTime < 35)
                    alpha = actualMapTime / 35.0f;
                if(actualMapTime > 5 * 35)
                    alpha = 1 - (actualMapTime - 5 * 35) / 35.0f;

                x = SCREENWIDTH / 2;
                y = 13;
                Draw_BeginZoom((1 + cfg.hudScale)/2, x, y);
                R_DrawMapTitle(x, y, alpha, GF_FONTB, true);
                Draw_EndZoom();
            }
        }
        break;

    case GS_INTERMISSION:
        IN_Drawer();
        break;

    case GS_WAITING:
        // Clear the screen while waiting, doesn't mess up the menu.
        //gl.Clear(DGL_COLOR_BUFFER_BIT);
        break;

    default:
        break;
    }

    // Draw pause pic (but not if InFine active).
    if(paused && !fiActive)
    {
        GL_DrawPatch(SCREENWIDTH/2, 4, W_GetNumForName("PAUSED"));
    }

    // InFine is drawn whenever active.
    FI_Drawer();

    // Draw HUD displays; menu, messages.
    Hu_Drawer();

    if(G_GetGameAction() == GA_QUIT)
    {
        DGL_Disable(DGL_TEXTURING);
        DGL_DrawRect(0, 0, 320, 200, 0, 0, 0, quitDarkenOpacity);
        DGL_Enable(DGL_TEXTURING);
    }
}

/**
 * Updates the mobj flags used by Doomsday with the state of our local flags
 * for the given mobj.
 */
void R_SetDoomsdayFlags(mobj_t* mo)
{
    // Client mobjs can't be set here.
    if(IS_CLIENT && mo->ddFlags & DDMF_REMOTE)
        return;

    // Reset the flags for a new frame.
    mo->ddFlags &= DDMF_CLEAR_MASK;

    // Local objects aren't sent to clients.
    if(mo->flags & MF_LOCAL)
        mo->ddFlags |= DDMF_LOCAL;
    if(mo->flags & MF_SOLID)
        mo->ddFlags |= DDMF_SOLID;
    if(mo->flags & MF_NOGRAVITY)
        mo->ddFlags |= DDMF_NOGRAVITY;
    if(mo->flags2 & MF2_FLOATBOB)
        mo->ddFlags |= DDMF_NOGRAVITY | DDMF_BOB;
    if(mo->flags & MF_MISSILE)
    {   // Mace death balls are controlled by the server.
        //if(mo->type != MT_MACEFX4)
        mo->ddFlags |= DDMF_MISSILE;
    }
    if(mo->info && (mo->info->flags2 & MF2_ALWAYSLIT))
        mo->ddFlags |= DDMF_ALWAYSLIT;

    if(mo->flags2 & MF2_FLY)
        mo->ddFlags |= DDMF_FLY | DDMF_NOGRAVITY;

    // $democam: cameramen are invisible.
    if(P_MobjIsCamera(mo))
        mo->ddFlags |= DDMF_DONTDRAW;

    if((mo->flags & MF_CORPSE) && cfg.corpseTime && mo->corpseTics == -1)
        mo->ddFlags |= DDMF_DONTDRAW;

    // Choose which ddflags to set.
    if(mo->flags2 & MF2_DONTDRAW)
    {
        mo->ddFlags |= DDMF_DONTDRAW;
        return; // No point in checking the other flags.
    }

    if(mo->flags2 & MF2_LOGRAV)
        mo->ddFlags |= DDMF_LOWGRAVITY;

    if(mo->flags & MF_BRIGHTSHADOW)
        mo->ddFlags |= DDMF_BRIGHTSHADOW;
    else if(mo->flags & MF_SHADOW)
        mo->ddFlags |= DDMF_ALTSHADOW;

    if(((mo->flags & MF_VIEWALIGN) && !(mo->flags & MF_MISSILE)) ||
       (mo->flags & MF_FLOAT) ||
       ((mo->flags & MF_MISSILE) && !(mo->flags & MF_VIEWALIGN)))
        mo->ddFlags |= DDMF_VIEWALIGN;

    if(mo->flags & MF_TRANSLATION)
        mo->tmap = (mo->flags & MF_TRANSLATION) >> MF_TRANSSHIFT;
}

/**
 * Updates the status flags for all visible things.
 */
void R_SetAllDoomsdayFlags(void)
{
    uint                i;
    mobj_t*             iter;

    // Only visible things are in the sector thinglists, so this is good.
    for(i = 0; i < numsectors; ++i)
    {
        iter = P_GetPtr(DMU_SECTOR, i, DMT_MOBJS);

        while(iter)
        {
            R_SetDoomsdayFlags(iter);
            iter = iter->sNext;
        }
    }
}<|MERGE_RESOLUTION|>--- conflicted
+++ resolved
@@ -179,11 +179,8 @@
 static void rendPlayerView(int player)
 {
     player_t* plr = &players[player];
-<<<<<<< HEAD
-=======
     int viewAngle;
     float viewPitch;
->>>>>>> 30d10f45
     float pspriteOffsetY;
     boolean isFullBright = (plr->powers[PT_INVULNERABILITY] > BLINKTHRESHOLD) ||
                             (plr->powers[PT_INVULNERABILITY] & 8);
@@ -210,7 +207,6 @@
     viewPitch = plr->plr->lookDir;
     DD_SetVariable(DD_VIEW_ANGLE, &viewAngle);
     DD_SetVariable(DD_VIEW_PITCH, &viewPitch);
-    */
 
     pspriteOffsetY = HU_PSpriteYOffset(plr);
     DD_SetVariable(DD_PSPRITE_OFFSET_Y, &pspriteOffsetY);

/** @file sectorcluster.cpp  World map sector cluster.
 *
 * @authors Copyright © 2003-2013 Jaakko Keränen <jaakko.keranen@iki.fi>
 * @authors Copyright © 2006-2016 Daniel Swanson <danij@dengine.net>
 *
 * @par License
 * GPL: http://www.gnu.org/licenses/gpl.html
 *
 * <small>This program is free software; you can redistribute it and/or modify
 * it under the terms of the GNU General Public License as published by the
 * Free Software Foundation; either version 2 of the License, or (at your
 * option) any later version. This program is distributed in the hope that it
 * will be useful, but WITHOUT ANY WARRANTY; without even the implied warranty
 * of MERCHANTABILITY or FITNESS FOR A PARTICULAR PURPOSE. See the GNU General
 * Public License for more details. You should have received a copy of the GNU
 * General Public License along with this program; if not, write to the Free
 * Software Foundation, Inc., 51 Franklin St, Fifth Floor, Boston, MA
 * 02110-1301 USA</small>
 */

#include "de_platform.h"
#include "world/sectorcluster.h"

#include "Face"
#include "BspLeaf"
#include "ConvexSubspace"
#include "Line"
#include "Plane"
#include "Surface"
#ifdef __CLIENT__
#  include "world/audioenvironment.h"
#  include "world/blockmap.h"
#endif
#include "world/map.h"
#include "world/p_object.h"
#include "world/p_players.h"

#ifdef __CLIENT__
#  include "render/rend_main.h" // useBias
#  include "BiasIllum"
#  include "BiasTracker"
#  include "Shard"
#endif

#include <doomsday/console/var.h>
#include <de/vector1.h>
#include <QtAlgorithms>
#include <QHash>
#include <QMap>
#include <QMutableMapIterator>
#include <QRect>
#include <QSet>

using namespace de;

namespace internal {

/// Classification flags:
enum ClusterFlag
{
    NeverMapped      = 0x01,
    AllMissingBottom = 0x02,
    AllMissingTop    = 0x04,
    AllSelfRef       = 0x08,
    PartSelfRef      = 0x10
};

Q_DECLARE_FLAGS(ClusterFlags, ClusterFlag)
Q_DECLARE_OPERATORS_FOR_FLAGS(ClusterFlags)

static QRectF qrectFromAABox(AABoxd const &aaBox)
{
    return QRectF(QPointF(aaBox.minX, aaBox.maxY), QPointF(aaBox.maxX, aaBox.minY));
}

}  // namespace internal
using namespace ::internal;

namespace world {

DENG2_PIMPL(SectorCluster)
, DENG2_OBSERVES(SectorCluster, Deletion)
, DENG2_OBSERVES(Plane,         Deletion)
, DENG2_OBSERVES(Plane,         HeightChange)
#ifdef __CLIENT__
, DENG2_OBSERVES(Plane,         HeightSmoothedChange)
, DENG2_OBSERVES(Sector,        LightColorChange)
, DENG2_OBSERVES(Sector,        LightLevelChange)
#endif
{
    bool needClassify = true;  ///< @c true= (Re)classification is necessary.

    ClusterFlags flags = 0;
    QList<ConvexSubspace *> subspaces;
    std::unique_ptr<AABoxd> aaBox;

    SectorCluster *mappedVisFloor   = nullptr;
    SectorCluster *mappedVisCeiling = nullptr;

    struct BoundaryData
    {
        /// Lists of unique exterior clusters which share a boundary edge with
        /// "this" cluster (i.e., one edge per cluster).
        QList<HEdge *> uniqueInnerEdges; /// not owned.
        QList<HEdge *> uniqueOuterEdges; /// not owned.
    };
    std::unique_ptr<BoundaryData> boundaryData;

#ifdef __CLIENT__
    struct GeometryData
    {
        MapElement *mapElement;
        dint geomId;
        std::unique_ptr<Shard> shard;

        GeometryData(MapElement *mapElement, dint geomId)
            : mapElement(mapElement)
            , geomId(geomId)
        {}
    };
    /// @todo Avoid two-stage lookup.
    typedef QMap<dint, GeometryData *> Shards;
    typedef QMap<MapElement *, Shards> GeometryGroups;
    GeometryGroups geomGroups;

    /// Reverse lookup hash from Shard => GeometryData.
    typedef QHash<Shard *, GeometryData *> ShardGeometryMap;
    ShardGeometryMap shardGeomMap;

    /// Subspaces in the neighborhood effecting environmental audio characteristics.
    typedef QSet<ConvexSubspace *> ReverbSubspaces;
    ReverbSubspaces reverbSubspaces;

    /// Environmental audio config.
    AudioEnvironment reverb;
    bool needReverbUpdate = true;
#endif

    Impl(Public *i) : Base(i)
    {}

    ~Impl()
    {
        observePlane(&sector().floor(), false);
        observePlane(&sector().ceiling(), false);

#ifdef __CLIENT__
        //sector().audienceForLightLevelChange() -= this;
        //sector().audienceForLightColorChange() -= this;

        DENG2_FOR_EACH(GeometryGroups, geomGroup, geomGroups)
        {
            qDeleteAll(*geomGroup);
        }
#endif

        clearMapping(Sector::Floor);
        clearMapping(Sector::Ceiling);

        DENG2_FOR_PUBLIC_AUDIENCE(Deletion, i) i->sectorClusterBeingDeleted(self);
    }

    inline Sector &sector()
    {
        DENG2_ASSERT(!subspaces.isEmpty());
        return *subspaces.first()->bspLeaf().sectorPtr();
    }

    inline bool floorIsMapped()
    {
        return mappedVisFloor != 0 && mappedVisFloor != thisPublic;
    }

    inline bool ceilingIsMapped()
    {
        return mappedVisCeiling != 0 && mappedVisCeiling != thisPublic;
    }

    inline bool needRemapVisPlanes()
    {
        return mappedVisFloor == 0 || mappedVisCeiling == 0;
    }

    SectorCluster **mappedClusterAdr(dint planeIdx)
    {
        if (planeIdx == Sector::Floor)   return &mappedVisFloor;
        if (planeIdx == Sector::Ceiling) return &mappedVisCeiling;
        return nullptr;
    }

    inline Plane *mappedPlane(dint planeIdx)
    {
        SectorCluster **clusterAdr = mappedClusterAdr(planeIdx);
        if (clusterAdr && *clusterAdr)
        {
            return &(*clusterAdr)->plane(planeIdx);
        }
        return nullptr;
    }

    void observeCluster(SectorCluster *cluster, bool yes = true)
    {
        if (!cluster || cluster == thisPublic)
            return;

        if (yes) cluster->audienceForDeletion += this;
        else     cluster->audienceForDeletion -= this;
    }

    void observePlane(Plane *plane, bool yes = true, bool observeHeight = true)
    {
        if (!plane) return;

        if (yes)
        {
            plane->audienceForDeletion() += this;
            if (observeHeight)
            {
                plane->audienceForHeightChange()         += this;
#ifdef __CLIENT__
                plane->audienceForHeightSmoothedChange() += this;
#endif
            }
        }
        else
        {
            plane->audienceForDeletion()             -= this;
            plane->audienceForHeightChange()         -= this;
#ifdef __CLIENT__
            plane->audienceForHeightSmoothedChange() -= this;
#endif
        }
    }

    void map(dint planeIdx, SectorCluster *newCluster, bool permanent = false)
    {
        SectorCluster **clusterAdr = mappedClusterAdr(planeIdx);
        if (!clusterAdr || *clusterAdr == newCluster)
            return;

        if (*clusterAdr != thisPublic)
        {
            observePlane(mappedPlane(planeIdx), false);
        }
        observeCluster(*clusterAdr, false);

        *clusterAdr = newCluster;

        observeCluster(*clusterAdr);
        if (*clusterAdr != thisPublic)
        {
            observePlane(mappedPlane(planeIdx), true, !permanent);
        }
    }

    void clearMapping(dint planeIdx)
    {
        map(planeIdx , 0);
    }

    /**
     * To be called when a plane moves to possibly invalidate mapped planes so
     * that they will be re-evaluated later.
     */
    void maybeInvalidateMapping(dint planeIdx)
    {
        if (classification() & NeverMapped)
            return;

        SectorCluster **clusterAdr = mappedClusterAdr(planeIdx);
        if (!clusterAdr || *clusterAdr == thisPublic)
            return;

        clearMapping(planeIdx);

        if (classification() & (AllMissingBottom|AllMissingTop))
        {
            // Reclassify incase material visibility has changed.
            needClassify = true;
        }
    }

    /**
     * Returns a copy of the classification flags for the cluster, performing
     * classification of the cluster if necessary.
     */
    ClusterFlags classification()
    {
        if (needClassify)
        {
            needClassify = false;

            flags &= ~(NeverMapped | PartSelfRef);
            flags |= AllSelfRef | AllMissingBottom | AllMissingTop;
            for (ConvexSubspace const *subspace : subspaces)
            {
                HEdge const *base  = subspace->poly().hedge();
                HEdge const *hedge = base;
                do
                {
                    if (!hedge->hasMapElement())
                        continue;

                    // This edge defines a section of a map line.

                    // If a back geometry is missing then never map planes.
                    if (!hedge->twin().hasFace())
                    {
                        flags |= NeverMapped;
                        flags &= ~(PartSelfRef | AllSelfRef | AllMissingBottom | AllMissingTop);
                        return flags;
                    }

                    if (!hedge->twin().face().hasMapElement())
                        continue;

                    auto const &backSubspace = hedge->twin().face().mapElementAs<ConvexSubspace>();
                    // Cluster internal edges are not considered.
                    if (&backSubspace.cluster() == thisPublic)
                        continue;

                    LineSide const &frontSide = hedge->mapElementAs<LineSideSegment>().lineSide();
                    LineSide const &backSide  = hedge->twin().mapElementAs<LineSideSegment>().lineSide();

                    // Similarly if no sections are defined for either side then
                    // never map planes. This can happen due to mapping errors
                    // where a group of one-sided lines facing outward in the
                    // void partly form a convex subspace.
                    if (!frontSide.hasSections() || !backSide.hasSections())
                    {
                        flags |= NeverMapped;
                        flags &= ~(PartSelfRef | AllSelfRef | AllMissingBottom | AllMissingTop);
                        return flags;
                    }

                    if (frontSide.line().isSelfReferencing())
                    {
                        flags |= PartSelfRef;
                        continue;
                    }

                    flags &= ~AllSelfRef;

                    if (frontSide.bottom().hasDrawableNonFixMaterial())
                    {
                        flags &= ~AllMissingBottom;
                    }

                    if (frontSide.top().hasDrawableNonFixMaterial())
                    {
                        flags &= ~AllMissingTop;
                    }

                    SectorCluster const &backCluster = backSubspace.cluster();
                    if (backCluster.floor().height() < sector().floor().height() &&
                        backSide.bottom().hasDrawableNonFixMaterial())
                    {
                        flags &= ~AllMissingBottom;
                    }

                    if (backCluster.ceiling().height() > sector().ceiling().height() &&
                        backSide.top().hasDrawableNonFixMaterial())
                    {
                        flags &= ~AllMissingTop;
                    }
                } while ((hedge = &hedge->next()) != base);
            }
        }

        return flags;
    }

    void initBoundaryDataIfNeeded()
    {
        if (boundaryData) return;

        QMap<SectorCluster *, HEdge *> extClusterMap;
        for (ConvexSubspace *subspace : subspaces)
        {
            HEdge *base = subspace->poly().hedge();
            HEdge *hedge = base;
            do
            {
                if (!hedge->hasMapElement())
                    continue;

                if (!hedge->twin().hasFace() || !hedge->twin().face().hasMapElement())
                    continue;

                SectorCluster &backCluster = hedge->twin().face().mapElementAs<ConvexSubspace>().cluster();
                if (&backCluster == thisPublic)
                    continue;

                extClusterMap.insert(&backCluster, hedge);

            } while ((hedge = &hedge->next()) != base);
        }

        boundaryData.reset(new BoundaryData);
        if (extClusterMap.isEmpty())
            return;

        QRectF boundingRect = qrectFromAABox(self.aaBox());

        // First try to quickly decide by comparing cluster bounding boxes.
        QMutableMapIterator<SectorCluster *, HEdge *> iter(extClusterMap);
        while (iter.hasNext())
        {
            iter.next();
            SectorCluster &extCluster = iter.value()->twin().face().mapElementAs<ConvexSubspace>().cluster();
            if (!boundingRect.contains(qrectFromAABox(extCluster.aaBox())))
            {
                boundaryData->uniqueOuterEdges.append(iter.value());
                iter.remove();
            }
        }

        if (extClusterMap.isEmpty())
            return;

        // More extensive tests are necessary. At this point we know that all
        // clusters which remain in the map are inside according to the bounding
        // box of "this" cluster.
        QList<HEdge *> const boundaryEdges = extClusterMap.values();
        QList<QRectF> boundaries;
        for (HEdge *base : boundaryEdges)
        {
            QRectF bounds;
            SectorClusterCirculator it(base);
            do
            {
                bounds |= QRectF(QPointF(it->origin().x, it->origin().y),
                                 QPointF(it->twin().origin().x, it->twin().origin().y))
                              .normalized();
            } while (&it.next() != base);

            boundaries.append(bounds);
        }

        QRectF const *largest = 0;
        for (QRectF const &boundary : boundaries)
        {
            if (!largest || boundary.contains(*largest))
                largest = &boundary;
        }

        for (dint i = 0; i < boundaryEdges.count(); ++i)
        {
            HEdge *hedge = boundaryEdges[i];
            QRectF const &boundary = boundaries[i];
<<<<<<< HEAD
            if (&boundary == largest || boundary == *largest)
=======
            if(&boundary == largest || (largest && boundary == *largest))
>>>>>>> ae2cbb52
            {
                boundaryData->uniqueOuterEdges.append(hedge);
            }
            else
            {
                boundaryData->uniqueInnerEdges.append(hedge);
            }
        }
    }

    void remapVisPlanes()
    {
        // By default both planes are mapped to the parent sector.
        if (!floorIsMapped())   map(Sector::Floor,   thisPublic);
        if (!ceilingIsMapped()) map(Sector::Ceiling, thisPublic);

        if (classification() & NeverMapped)
            return;

        if (classification() & (AllSelfRef | PartSelfRef))
        {
            // Should we permanently map planes to another cluster?

            initBoundaryDataIfNeeded();

            for (HEdge *hedge : boundaryData->uniqueOuterEdges)
            {
                SectorCluster &extCluster = hedge->twin().face().mapElementAs<ConvexSubspace>().cluster();

                if (!hedge->mapElementAs<LineSideSegment>().line().isSelfReferencing())
                    continue;

                if (!(classification() & AllSelfRef) &&
                     (extCluster.d->classification() & AllSelfRef))
                    continue;

                if (extCluster.d->mappedVisFloor == thisPublic)
                    continue;

                // Setup the mapping and we're done.
                map(Sector::Floor,   &extCluster, true /*permanently*/);
                map(Sector::Ceiling, &extCluster, true /*permanently*/);
                break;
            }

            if (floorIsMapped())
            {
                // Remove the mapping from all inner clusters to this, forcing
                // their re-evaluation (however next time a different cluster
                // will be selected from the boundary).
                for (HEdge *hedge : boundaryData->uniqueInnerEdges)
                {
                    SectorCluster &extCluster = hedge->twin().face().mapElementAs<ConvexSubspace>().cluster();

                    if (!hedge->mapElementAs<LineSideSegment>().line().isSelfReferencing())
                        continue;

                    if (!(classification() & AllSelfRef) &&
                         (extCluster.d->classification() & AllSelfRef))
                        continue;

                    if (extCluster.d->mappedVisFloor == thisPublic)
                    {
                        extCluster.d->clearMapping(Sector::Floor);
                    }
                    if (extCluster.d->mappedVisCeiling == thisPublic)
                    {
                        extCluster.d->clearMapping(Sector::Ceiling);
                    }
                }

                // Permanent mappings won't be remapped.
                return;
            }
        }

        if (classification() & AllSelfRef)
            return;

        //
        // Dynamic mapping may be needed for one or more planes.
        //

        // The sector must have open space.
        if (sector().ceiling().height() <= sector().floor().height())
            return;

        bool doFloor   =   !floorIsMapped() && classification().testFlag(AllMissingBottom);
        bool doCeiling = !ceilingIsMapped() && classification().testFlag(AllMissingTop);

        if (!doFloor && !doCeiling)
            return;

        initBoundaryDataIfNeeded();

        // Map "this" cluster to the first outer cluster found.
        for (HEdge *hedge : boundaryData->uniqueOuterEdges)
        {
            SectorCluster &extCluster = hedge->twin().face().mapElementAs<ConvexSubspace>().cluster();

            if (doFloor && !floorIsMapped())
            {
                Plane &extVisPlane = extCluster.visFloor();
                if (!extVisPlane.surface().hasSkyMaskedMaterial() &&
                    extVisPlane.height() > sector().floor().height())
                {
                    map(Sector::Floor, &extCluster);
                    if (!doCeiling) break;
                }
            }

            if (doCeiling && !ceilingIsMapped())
            {
                Plane &extVisPlane = extCluster.visCeiling();
                if (!extVisPlane.surface().hasSkyMaskedMaterial() &&
                    extCluster.visCeiling().height() < sector().ceiling().height())
                {
                    map(Sector::Ceiling, &extCluster);
                    if (!doFloor) break;
                }
            }
        }

        if (!floorIsMapped() && !ceilingIsMapped())
            return;

        // Clear mappings for all inner clusters to force re-evaluation (which
        // may in turn lead to their inner clusters being re-evaluated, producing
        // a "ripple effect" that will remap any deeply nested dependents).
        for (HEdge *hedge : boundaryData->uniqueInnerEdges)
        {
            SectorCluster &extCluster = hedge->twin().face().mapElementAs<ConvexSubspace>().cluster();

            if (extCluster.d->classification() & NeverMapped)
                continue;

            if (doFloor && floorIsMapped() &&
                extCluster.visFloor().height() >= sector().floor().height())
            {
                extCluster.d->clearMapping(Sector::Floor);
            }

            if (doCeiling && ceilingIsMapped() &&
                extCluster.visCeiling().height() <= sector().ceiling().height())
            {
                extCluster.d->clearMapping(Sector::Ceiling);
            }
        }
    }

#ifdef __CLIENT__

    void markAllSurfacesForDecorationUpdate(Line &line)
    {
        LineSide &front = line.front();
        DENG2_ASSERT(front.hasSections());
        {
            front.middle().markForDecorationUpdate();
            front.bottom().markForDecorationUpdate();
            front.   top().markForDecorationUpdate();
        }

        LineSide &back = line.back();
        if (back.hasSections())
        {
            back.middle().markForDecorationUpdate();
            back.bottom().markForDecorationUpdate();
            back   .top().markForDecorationUpdate();
        }
    }

    /**
     * To be called when the height changes to update the plotted decoration
     * origins for surfaces whose material offset is dependant upon this.
     */
    void markDependantSurfacesForDecorationUpdate()
    {
        if (ddMapSetup) return;

        initBoundaryDataIfNeeded();

        // Mark surfaces of the outer edge loop.
        /// @todo What about the special case of a cluster with no outer neighbors? -ds
        if (!boundaryData->uniqueOuterEdges.isEmpty())
        {
            HEdge *base = boundaryData->uniqueOuterEdges.first();
            SectorClusterCirculator it(base);
            do
            {
                if (it->hasMapElement()) // BSP errors may fool the circulator wrt interior edges -ds
                {
                    markAllSurfacesForDecorationUpdate(it->mapElementAs<LineSideSegment>().line());
                }
            } while (&it.next() != base);
        }

        // Mark surfaces of the inner edge loop(s).
        for (HEdge *base : boundaryData->uniqueInnerEdges)
        {
            SectorClusterCirculator it(base);
            do
            {
                if (it->hasMapElement()) // BSP errors may fool the circulator wrt interior edges -ds
                {
                    markAllSurfacesForDecorationUpdate(it->mapElementAs<LineSideSegment>().line());
                }
            } while (&it.next() != base);
        }
    }

#endif // __CLIENT__

    /// Observes SectorCluster Deletion.
    void sectorClusterBeingDeleted(SectorCluster const &cluster)
    {
        if (  mappedVisFloor == &cluster) clearMapping(Sector::Floor);
        if (mappedVisCeiling == &cluster) clearMapping(Sector::Ceiling);
    }

    /// Observes Plane Deletion.
    void planeBeingDeleted(Plane const &plane)
    {
        clearMapping(plane.indexInSector());
    }

#ifdef __CLIENT__
    void updateBiasForWallSectionsAfterGeometryMove(HEdge *hedge)
    {
        if (!hedge) return;
        if (!hedge->hasMapElement()) return;

        MapElement *mapElement = &hedge->mapElement();
        if (Shard *shard = self.findShard(*mapElement, LineSide::Middle))
        {
            shard->updateBiasAfterMove();
        }
        if (Shard *shard = self.findShard(*mapElement, LineSide::Bottom))
        {
            shard->updateBiasAfterMove();
        }
        if (Shard *shard = self.findShard(*mapElement, LineSide::Top))
        {
            shard->updateBiasAfterMove();
        }
    }
#endif

    /// Observes Plane HeightChange.
    void planeHeightChanged(Plane &plane)
    {
        if (&plane == mappedPlane(plane.indexInSector()))
        {
            // Check if there are any camera players in this sector. If their height
            // is now above the ceiling/below the floor they are now in the void.
            DoomsdayApp::players().forAll([this] (Player &plr)
            {
                ddplayer_t &ddpl = plr.publicData();
                if (plr.isInGame() && (ddpl.flags & DDPF_CAMERA)
                    && Mobj_ClusterPtr(*ddpl.mo) == thisPublic
                    && (   ddpl.mo->origin[2] > self.visCeiling().height() - 4
                        || ddpl.mo->origin[2] < self.visFloor  ().height()))
                {
                    ddpl.inVoid = true;
                }
                return LoopContinue;
            });

#ifdef __CLIENT__
            // We'll need to recalculate environmental audio characteristics.
            needReverbUpdate = true;

            if (!ddMapSetup && useBias)
            {
                // Inform bias surfaces of changed geometry.
                for (ConvexSubspace *subspace : subspaces)
                {
                    if (Shard *shard = self.findShard(*subspace, plane.indexInSector()))
                    {
                        shard->updateBiasAfterMove();
                    }

                    HEdge *base = subspace->poly().hedge();
                    HEdge *hedge = base;
                    do
                    {
                        updateBiasForWallSectionsAfterGeometryMove(hedge);
                    } while ((hedge = &hedge->next()) != base);

                    subspace->forAllExtraMeshes([this] (Mesh &mesh)
                    {
                        for (HEdge *hedge : mesh.hedges())
                        {
                            updateBiasForWallSectionsAfterGeometryMove(hedge);
                        }
                        return LoopContinue;
                    });
                }
            }

            markDependantSurfacesForDecorationUpdate();
#endif // __CLIENT__
        }

        // We may need to update one or both mapped planes.
        maybeInvalidateMapping(plane.indexInSector());
    }

#ifdef __CLIENT__
    /**
     * Find the GeometryData for a MapElement by the element-unique @a group identifier.
     *
     * @param geomId    Geometry identifier.
     *
     * @param canAlloc  @c true= to allocate if no data exists. Note that the number of
     * vertices in the fan geometry must be known at this time.
     */
    GeometryData *geomData(MapElement &mapElement, dint geomId, bool canAlloc = false)
    {
        GeometryGroups::iterator foundGroup = geomGroups.find(&mapElement);
        if (foundGroup != geomGroups.end())
        {
            Shards &shards = *foundGroup;
            Shards::iterator found = shards.find(geomId);
            if (found != shards.end())
            {
                return *found;
            }
        }

        if (!canAlloc) return nullptr;

        if (foundGroup == geomGroups.end())
        {
            foundGroup = geomGroups.insert(&mapElement, Shards());
        }

        return *foundGroup->insert(geomId, new GeometryData(&mapElement, geomId));
    }

    /**
     * Find the GeometryData for the given @a shard.
     */
    GeometryData *geomDataForShard(Shard *shard)
    {
        if (shard && shard->cluster() == thisPublic)
        {
            ShardGeometryMap::const_iterator found = shardGeomMap.find(shard);
            if (found != shardGeomMap.end())
                return *found;
        }
        return nullptr;
    }

    void addReverbSubspace(ConvexSubspace *subspace)
    {
        if (!subspace) return;
        reverbSubspaces.insert(subspace);
    }

    /**
     * Perform environmental audio (reverb) initialization.
     *
     * Determines the subspaces which contribute to the environmental audio
     * characteristics. Given that subspaces do not change shape (on the XY plane,
     * that is), they do not move and are not created/destroyed once the map has
     * been loaded; this step can be pre-processed.
     *
     * @pre The Map's BSP leaf blockmap must be ready for use.
     */
    void findReverbSubspaces()
    {
        Map const &map = sector().map();

        AABoxd box = self.aaBox();
        box.minX -= 128;
        box.minY -= 128;
        box.maxX += 128;
        box.maxY += 128;

        // Link all convex subspaces whose axis-aligned bounding box intersects
        // with the affection bounds to the reverb set.
        dint const localValidCount = ++validCount;
        map.subspaceBlockmap().forAllInBox(box, [this, &box, &localValidCount] (void *object)
        {
            auto &sub = *(ConvexSubspace *)object;
            if (sub.validCount() != localValidCount) // not yet processed
            {
                sub.setValidCount(localValidCount);
                // Check the bounds.
                AABoxd const &polyBox = sub.poly().aaBox();
                if (!(   polyBox.maxX < box.minX
                      || polyBox.minX > box.maxX
                      || polyBox.minY > box.maxY
                      || polyBox.maxY < box.minY))
                {
                    addReverbSubspace(&sub);
                }
            }
            return LoopContinue;
        });
    }

    /**
     * Recalculate environmental audio (reverb) for the sector.
     */
    void updateReverb()
    {
        // Need to initialize?
        if (reverbSubspaces.isEmpty())
        {
            findReverbSubspaces();
        }

        needReverbUpdate = false;

        duint spaceVolume = dint((self.visCeiling().height() - self.visFloor().height())
                          * self.roughArea());

        reverb.reset();

        for (ConvexSubspace *subspace : reverbSubspaces)
        {
            if (subspace->updateAudioEnvironment())
            {
                auto const &aenv = subspace->audioEnvironment();

                reverb.space   += aenv.space;

                reverb.volume  += aenv.volume  / 255.0f * aenv.space;
                reverb.decay   += aenv.decay   / 255.0f * aenv.space;
                reverb.damping += aenv.damping / 255.0f * aenv.space;
            }
        }

        dfloat spaceScatter;

        if (reverb.space)
        {
            spaceScatter = spaceVolume / reverb.space;

            // These three are weighted by the space.
            reverb.volume  /= reverb.space;
            reverb.decay   /= reverb.space;
            reverb.damping /= reverb.space;
        }
        else
        {
            spaceScatter = 0;

            reverb.volume  = .2f;
            reverb.decay   = .4f;
            reverb.damping = 1;
        }

        // If the space is scattered, the reverb effect lessens.
        reverb.space /= (spaceScatter > .8 ? 10 : spaceScatter > .6 ? 4 : 1);

        // Normalize the reverb space [0..1]
        //   0= very small
        // .99= very large
        // 1.0= only for open areas (special case).
        reverb.space /= 120e6;
        if (reverb.space > .99)
            reverb.space = .99f;

        if (self.hasSkyMaskPlane())
        {
            // An "exterior" space.
            // It can still be small, in which case; reverb is diminished a bit.
            if (reverb.space > .5)
                reverb.volume = 1;    // Full volume.
            else
                reverb.volume = .5f;  // Small, but still open.

            reverb.space = 1;
        }
        else
        {
            // An "interior" space.
            // Large spaces have automatically a bit more audible reverb.
            reverb.volume += reverb.space / 4;
        }

        if (reverb.volume > 1)
            reverb.volume = 1;
    }

    /// Observes Plane HeightSmoothedChange.
    void planeHeightSmoothedChanged(Plane &plane)
    {
        markDependantSurfacesForDecorationUpdate();

        // We may need to update one or both mapped planes.
        maybeInvalidateMapping(plane.indexInSector());
    }

    /// Observes Sector LightLevelChange.
    void sectorLightLevelChanged(Sector &changed)
    {
        DENG2_ASSERT(&changed == &sector());
        DENG2_UNUSED(changed);
        if (sector().map().hasLightGrid())
        {
            sector().map().lightGrid().blockLightSourceChanged(thisPublic);
        }
    }

    /// Observes Sector LightColorChange.
    void sectorLightColorChanged(Sector &changed)
    {
        DENG2_ASSERT(&changed == &sector());
        DENG2_UNUSED(changed);
        if (sector().map().hasLightGrid())
        {
            sector().map().lightGrid().blockLightSourceChanged(thisPublic);
        }
    }

#endif // __CLIENT__
};

SectorCluster::SectorCluster(QList<ConvexSubspace *> const &subspaces)
    : d(new Impl(this))
{
    d->subspaces.append(subspaces);
    for (ConvexSubspace *subspace : subspaces)
    {
        // Attribute the subspace to the cluster.
        subspace->setCluster(this);
    }

    // Observe changes to plane heights in "this" sector.
    d->observePlane(&sector().floor  ());
    d->observePlane(&sector().ceiling());

#ifdef __CLIENT__
    // Observe changes to sector lighting properties.
    sector().audienceForLightLevelChange() += d;
    sector().audienceForLightColorChange() += d;
#endif
}

bool SectorCluster::isInternalEdge(HEdge *hedge) // static
{
    if (!hedge) return false;
    if (!hedge->hasFace() || !hedge->twin().hasFace()) return false;
    if (!hedge->face().hasMapElement() || hedge->face().mapElement().type() != DMU_SUBSPACE) return false;
    if (!hedge->twin().face().hasMapElement() || hedge->twin().face().mapElement().type() != DMU_SUBSPACE) return false;

    SectorCluster *frontCluster = hedge->face().mapElementAs<ConvexSubspace>().clusterPtr();
    if (!frontCluster) return false;
    return frontCluster == hedge->twin().face().mapElementAs<ConvexSubspace>().clusterPtr();
}

Sector &SectorCluster::sector()
{
    return d->sector();
}

Sector const &SectorCluster::sector() const
{
    return d->sector();
}

Plane &SectorCluster::plane(dint planeIndex)
{
    // Physical planes are never mapped.
    return sector().plane(planeIndex);
}

Plane const &SectorCluster::plane(dint planeIndex) const
{
    // Physical planes are never mapped.
    return sector().plane(planeIndex);
}

Plane &SectorCluster::visPlane(dint planeIndex)
{
    return const_cast<Plane &>(const_cast<SectorCluster const *>(this)->visPlane(planeIndex));
}

Plane const &SectorCluster::visPlane(dint planeIndex) const
{
    if (planeIndex >= Sector::Floor && planeIndex <= Sector::Ceiling)
    {
        // Time to remap the planes?
        if (d->needRemapVisPlanes())
        {
            d->remapVisPlanes();
        }

        /// @todo Cache this result.
        SectorCluster *mappedCluster = (planeIndex == Sector::Ceiling ? d->mappedVisCeiling : d->mappedVisFloor);
        if (mappedCluster && mappedCluster != this)
        {
            return mappedCluster->visPlane(planeIndex);
        }
    }
    // Not mapped.
    return sector().plane(planeIndex);
}

AABoxd const &SectorCluster::aaBox() const
{
    // If the cluster is comprised of a single subspace we can use the bounding
    // box of the subspace geometry directly.
    if (d->subspaces.count() == 1)
    {
        return d->subspaces.first()->poly().aaBox();
    }

    // Time to determine bounds?
    if (!d->aaBox)
    {
        // Unite the geometry bounding boxes of all subspaces in the cluster.
        for (ConvexSubspace const *subspace : d->subspaces)
        {
            AABoxd const &leafAABox = subspace->poly().aaBox();
            if (d->aaBox)
            {
                V2d_UniteBox((*d->aaBox).arvec2, leafAABox.arvec2);
            }
            else
            {
                d->aaBox.reset(new AABoxd(leafAABox));
            }
        }
    }

    return *d->aaBox;
}

bool SectorCluster::isHeightInVoid(ddouble height) const
{
    // Check the planes of the cluster.
#ifdef __CLIENT__
    if (visCeiling().surface().hasSkyMaskedMaterial())
    {
        ddouble const skyCeil = sector().map().skyFixCeiling();
        if (skyCeil < DDMAXFLOAT && height > skyCeil)
            return true;
    }
    else if (height > visCeiling().heightSmoothed())
#else
    if (height > visCeiling().height())
#endif
    {
        return true;
    }

#ifdef __CLIENT__
    if (visFloor().surface().hasSkyMaskedMaterial())
    {
        ddouble const skyFloor = sector().map().skyFixFloor();
        if (skyFloor > DDMINFLOAT && height < skyFloor)
            return true;
    }
    else if (height < visFloor().heightSmoothed())
#else
    if (height < visFloor().height())
#endif
    {
        return true;
    }

    return false;  // Not in the void.
}

ddouble SectorCluster::roughArea() const
{
    AABoxd const &bounds = aaBox();
    return (bounds.maxX - bounds.minX) * (bounds.maxY - bounds.minY);
}

#ifdef __CLIENT__

bool SectorCluster::hasWorldVolume(bool useSmoothedHeights) const
{
    if (useSmoothedHeights)
    {
        return visCeiling().heightSmoothed() - visFloor().heightSmoothed() > 0;
    }
    else
    {
        return ceiling().height() - floor().height() > 0;
    }
}

void SectorCluster::markReverbDirty(bool yes)
{
    d->needReverbUpdate = yes;
}

SectorCluster::AudioEnvironment const &SectorCluster::reverb() const
{
    // Perform any scheduled update now.
    if (d->needReverbUpdate)
    {
        d->updateReverb();
    }
    return d->reverb;
}

void SectorCluster::markVisPlanesDirty()
{
    d->maybeInvalidateMapping(Sector::Floor);
    d->maybeInvalidateMapping(Sector::Ceiling);
}

bool SectorCluster::hasSkyMaskPlane() const
{
    for (dint i = 0; i < sector().planeCount(); ++i)
    {
        if (visPlane(i).surface().hasSkyMaskedMaterial())
            return true;
    }
    return false;
}

dint SectorCluster::subspaceCount() const
{
    return d->subspaces.count();
}

LoopResult SectorCluster::forAllSubspaces(std::function<LoopResult (ConvexSubspace &)> func) const
{
    for (ConvexSubspace *sub : d->subspaces)
    {
        if (auto result = func(*sub)) return result;
    }
    return LoopContinue;
}

SectorCluster::LightId SectorCluster::lightSourceId() const
{
    /// @todo Need unique cluster ids.
    return LightId(sector().indexInMap());
}

Vector3f SectorCluster::lightSourceColorf() const
{
    if (Rend_SkyLightIsEnabled() && hasSkyMaskPlane())
    {
        return Rend_SkyLightColor();
    }

    // A non-skylight sector (i.e., everything else!)
    // Return the sector's ambient light color.
    return sector().lightColor();
}

dfloat SectorCluster::lightSourceIntensity(Vector3d const &/*viewPoint*/) const
{
    return sector().lightLevel();
}

dint SectorCluster::blockLightSourceZBias()
{
    dint const height = dint(visCeiling().height() - visFloor().height());
    bool hasSkyFloor = visFloor().surface().hasSkyMaskedMaterial();
    bool hasSkyCeil  = visCeiling().surface().hasSkyMaskedMaterial();

    if (hasSkyFloor && !hasSkyCeil)
    {
        return -height / 6;
    }
    if (!hasSkyFloor && hasSkyCeil)
    {
        return height / 6;
    }
    if (height > 100)
    {
        return (height - 100) / 2;
    }
    return 0;
}

void SectorCluster::applyBiasChanges(QBitArray &allChanges)
{
    Impl::ShardGeometryMap::const_iterator it = d->shardGeomMap.constBegin();
    while (it != d->shardGeomMap.constEnd())
    {
        it.key()->biasTracker().applyChanges(allChanges);
        ++it;
    }
}

// Determine the number of bias illumination points needed for this geometry.
// Presently we define a 1:1 mapping to geometry vertices.
static dint countIlluminationPoints(MapElement &mapElement, dint group)
{
    DENG2_UNUSED(group); // just assert
    switch (mapElement.type())
    {
    case DMU_SUBSPACE: {
        auto &subspace = mapElement.as<ConvexSubspace>();
        DENG2_ASSERT(group >= 0 && group < subspace.sector().planeCount()); // sanity check
        return subspace.fanVertexCount(); }

    case DMU_SEGMENT:
        DENG2_ASSERT(group >= 0 && group <= LineSide::Top); // sanity check
        return 4;

    default:
        throw Error("SectorCluster::countIlluminationPoints", "Invalid MapElement type");
    }
    return 0;
}

Shard &SectorCluster::shard(MapElement &mapElement, dint geomId)
{
    auto *gdata = d->geomData(mapElement, geomId, true /*create*/);
    if (!gdata->shard)
    {
        gdata->shard.reset(new Shard(countIlluminationPoints(mapElement, geomId), this));
    }
    return *gdata->shard;
}

Shard *SectorCluster::findShard(MapElement &mapElement, dint geomId)
{
    if (auto *gdata = d->geomData(mapElement, geomId))
    {
        return gdata->shard.get();
    }
    return nullptr;
}

/**
 * @todo This could be enhanced so that only the lights on the right side of the
 * surface are taken into consideration.
 */
bool SectorCluster::updateBiasContributors(Shard *shard)
{
    if (Impl::GeometryData *gdata = d->geomDataForShard(shard))
    {
        Map const &map = sector().map();

        BiasTracker &tracker = shard->biasTracker();
        tracker.clearContributors();

        switch (gdata->mapElement->type())
        {
        case DMU_SUBSPACE: {
            auto &subspace         = gdata->mapElement->as<ConvexSubspace>();
            Plane const &plane     = visPlane(gdata->geomId);
            Surface const &surface = plane.surface();

            Vector3d const surfacePoint(subspace.poly().center(), plane.heightSmoothed());

            map.forAllBiasSources([&tracker, &subspace, &surface, &surfacePoint] (BiasSource &source)
            {
                // If the source is too weak we will ignore it completely.
                if (source.intensity() <= 0)
                    return LoopContinue;

                Vector3d sourceToSurface = (source.origin() - surfacePoint).normalize();
                ddouble distance = 0;

                // Calculate minimum 2D distance to the subspace.
                /// @todo This is probably too accurate an estimate.
                HEdge *baseNode = subspace.poly().hedge();
                HEdge *node = baseNode;
                do
                {
                    ddouble len = (Vector2d(source.origin()) - node->origin()).length();
                    if (node == baseNode || len < distance)
                        distance = len;
                } while ((node = &node->next()) != baseNode);

                if (sourceToSurface.dot(surface.normal()) < 0)
                    return LoopContinue;

                tracker.addContributor(&source, source.evaluateIntensity() / de::max(distance, 1.0));
                return LoopContinue;
            });
            break; }

        case DMU_SEGMENT: {
            auto &seg              = gdata->mapElement->as<LineSideSegment>();
            Surface const &surface = seg.lineSide().middle();
            Vector2d const &from   = seg.hedge().origin();
            Vector2d const &to     = seg.hedge().twin().origin();
            Vector2d const center  = (from + to) / 2;

            map.forAllBiasSources([&tracker, &surface, &from, &to, &center] (BiasSource &source)
            {
                // If the source is too weak we will ignore it completely.
                if (source.intensity() <= 0)
                    return LoopContinue;

                Vector3d sourceToSurface = (source.origin() - center).normalize();

                // Calculate minimum 2D distance to the segment.
                ddouble distance = 0;
                for (dint k = 0; k < 2; ++k)
                {
                    ddouble len = (Vector2d(source.origin()) - (!k? from : to)).length();
                    if (k == 0 || len < distance)
                        distance = len;
                }

                if (sourceToSurface.dot(surface.normal()) < 0)
                    return LoopContinue;

                tracker.addContributor(&source, source.evaluateIntensity() / de::max(distance, 1.0));
                return LoopContinue;
            });
            break; }

        default:
            throw Error("SectorCluster::updateBiasContributors", "Invalid MapElement type");
        }

        return true;
    }
    return false;
}

duint SectorCluster::biasLastChangeOnFrame() const
{
    return sector().map().biasLastChangeOnFrame();
}

#endif  // __CLIENT__

//- SectorClusterCirculator -------------------------------------------------------------

SectorCluster *SectorClusterCirculator::getCluster(HEdge const &hedge) // static
{
    if (!hedge.hasFace()) return nullptr;
    if (!hedge.face().hasMapElement()) return nullptr;
    if (hedge.face().mapElement().type() != DMU_SUBSPACE) return nullptr;
    return hedge.face().mapElementAs<ConvexSubspace>().clusterPtr();
}

HEdge &SectorClusterCirculator::getNeighbor(HEdge const &hedge, ClockDirection direction,
                                            SectorCluster const *cluster) // static
{
    HEdge *neighbor = &hedge.neighbor(direction);
    // Skip over interior edges.
    if (cluster)
    {
        while (neighbor->hasTwin() && cluster == getCluster(neighbor->twin()))
        {
            neighbor = &neighbor->twin().neighbor(direction);
        }
    }
    return *neighbor;
}

}  // namespace world<|MERGE_RESOLUTION|>--- conflicted
+++ resolved
@@ -448,11 +448,7 @@
         {
             HEdge *hedge = boundaryEdges[i];
             QRectF const &boundary = boundaries[i];
-<<<<<<< HEAD
-            if (&boundary == largest || boundary == *largest)
-=======
-            if(&boundary == largest || (largest && boundary == *largest))
->>>>>>> ae2cbb52
+            if (&boundary == largest || (largest && boundary == *largest))
             {
                 boundaryData->uniqueOuterEdges.append(hedge);
             }

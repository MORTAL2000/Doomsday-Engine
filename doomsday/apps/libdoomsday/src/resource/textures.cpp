--- conflicted
+++ resolved
@@ -616,11 +616,7 @@
                     continue;
                 }
 
-<<<<<<< HEAD
-                if (Stack_Height(stack) > 0 && fileName.endsWith("_END", Qt::CaseInsensitive))
-=======
-                if (fileName.endsWith("_END", String::CaseInsensitive))
->>>>>>> 1270c210
+                if (Stack_Height(stack) > 0 && fileName.endsWith("_END", String::CaseInsensitive))
                 {
                     // The sprite block ends.
                     Stack_Pop(stack);

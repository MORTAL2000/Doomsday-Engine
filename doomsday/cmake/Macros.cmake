--- conflicted
+++ resolved
@@ -443,11 +443,7 @@
             endforeach (fn)
             message (STATUS \"Signing ${_outName}.app using '${DENG_CODESIGN_APP_CERT}'...\")
             execute_process (COMMAND ${CODESIGN_COMMAND} --verbose
-<<<<<<< HEAD
                 --force -s \"${DENG_CODESIGN_APP_CERT}\"
-=======
-                -s --force \"${DENG_CODESIGN_APP_CERT}\"
->>>>>>> 6db5d7e9
                 \"\${CMAKE_INSTALL_PREFIX}/${_outName}.app\"
             )")
     endif ()

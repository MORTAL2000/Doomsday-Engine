--- conflicted
+++ resolved
@@ -191,7 +191,6 @@
     for(i = 0; i < DDMAXPLAYERS; ++i)
     {
         memset(clients + i, 0, sizeof(clients[i]));
-        clients[i].runTime = -1;
         clients[i].viewConsole = -1;
     }}
 
@@ -350,11 +349,7 @@
 /**
  * This is the public interface of the message sender.
  */
-<<<<<<< HEAD
 void Net_SendPacket(int to_player, int type, const void* data, size_t length)
-=======
-void Net_SendPacket(int to_player, int type, const void *data, size_t length)
->>>>>>> 61bc31c7
 {
     unsigned int flags = 0;
 
@@ -421,59 +416,6 @@
  */
 void Net_SendCommands(void)
 {
-<<<<<<< HEAD
-#if 0
-    uint                i;
-    byte               *msg;
-    ticcmd_t           *cmd;
-
-    if(isDedicated)
-        return;
-
-    // Send the commands of all local players.
-    for(i = 0; i < DDMAXPLAYERS; ++i)
-    {
-        if(!Net_IsLocalPlayer(i))
-            continue;
-
-        if(!clients[i].aggregateCmd)
-            continue;
-
-        /**
-         * Clients send their ticcmds to the server at regular intervals,
-         * but significantly less often than new ticcmds are built.
-         * Therefore they need to send a combination of all the cmds built
-         * during the wait period.
-         */
-
-        cmd = clients[i].aggregateCmd;
-
-        /**
-         * The game will pack the commands into a buffer. The returned
-         * pointer points to a buffer that contains its size and the
-         * packed commands.
-         */
-
-        msg = gx.NetWriteCommands(1, cmd);
-
-        Msg_Begin(PCL_COMMANDS);
-        Msg_Write(msg + 2, *(ushort *) msg);
-
-        /**
-         * Send the packet to the server, i.e. player zero.
-         * Player commands are sent over TCP so their integrity and order
-         * are guaranteed.
-         */
-
-        Net_SendBuffer(0, (isClient ? 0 : SPF_REBOUND) | SPF_ORDERED);
-
-        // Clients will begin composing a new aggregate now that this one
-        // has been sent.
-        memset(cmd, 0, TICCMD_SIZE);
-    }
-#endif
-=======
->>>>>>> 61bc31c7
 }
 
 static void Net_DoUpdate(void)
@@ -571,41 +513,6 @@
  */
 void Net_BuildLocalCommands(timespan_t time)
 {
-<<<<<<< HEAD
-#if 0
-    uint        i;
-    ticcmd_t   *cmd;
-
-    if(isDedicated)
-        return;
-
-    // Generate ticcmds for local players.
-    { int i;
-    for(i = 0; i < DDMAXPLAYERS; ++i)
-    {
-        if(!Net_IsLocalPlayer(i))
-            continue;
-
-        if(!clients[i].lastCmd)
-            continue;
-
-        // The command will stay 'empty' if no controls are active.
-        { ticcmd_t* cmd = clients[i].lastCmd;
-        memset(cmd, 0, sizeof(*cmd));
-
-        // No actions can be undertaken during demo playback or when in UI mode.
-        if(!(playback || UI_IsActive()))
-        {
-            P_BuildCommand(cmd, i);
-        }
-
-        // Be sure to merge each built command into the aggregate that
-        // will be sent periodically to the server.
-        P_MergeCommand(clients[i].aggregateCmd, cmd);
-    }
-#endif
-=======
->>>>>>> 61bc31c7
 }
 
 void Net_AllocClientBuffers(int clientId)
@@ -1214,15 +1121,9 @@
 }
 
 D_CMD(SetName)
-<<<<<<< HEAD
-{
-    playerinfo_packet_t info;
-
+{    
     Con_SetString("net-name", argv[1]);
-=======
-{    
-    Con_SetString("net-name", argv[1], false);
->>>>>>> 61bc31c7
+
     if(!netGame)
         return true;
 

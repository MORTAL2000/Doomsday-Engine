/**\file net_main.c
 *\section License
 * License: GPL
 * Online License Link: http://www.gnu.org/licenses/gpl.html
 *
 *\author Copyright © 2003-2011 Jaakko Keränen <jaakko.keranen@iki.fi>
 *\author Copyright © 2005-2011 Daniel Swanson <danij@dengine.net>
 *
 * This program is free software; you can redistribute it and/or modify
 * it under the terms of the GNU General Public License as published by
 * the Free Software Foundation; either version 2 of the License, or
 * (at your option) any later version.
 *
 * This program is distributed in the hope that it will be useful,
 * but WITHOUT ANY WARRANTY; without even the implied warranty of
 * MERCHANTABILITY or FITNESS FOR A PARTICULAR PURPOSE.  See the
 * GNU General Public License for more details.
 *
 * You should have received a copy of the GNU General Public License
 * along with this program; if not, write to the Free Software
 * Foundation, Inc., 51 Franklin St, Fifth Floor,
 * Boston, MA  02110-1301  USA
 */

/**
 * Client/server networking.
 *
 * Player number zero is always the server.
 * In single-player games there is only the server present.
 */

// HEADER FILES ------------------------------------------------------------

#include <stdlib.h>             // for atoi()

#include "de_base.h"
#include "de_console.h"
#include "de_edit.h"
#include "de_system.h"
#include "de_network.h"
#include "de_play.h"
#include "de_graphics.h"
#include "de_misc.h"
#include "de_ui.h"

#include "rend_bias.h"
#include "rend_console.h"
#include "r_lgrid.h"

// MACROS ------------------------------------------------------------------

#define OBSOLETE                CVF_NO_ARCHIVE|CVF_HIDE // Old ccmds.

// The threshold is the average ack time * mul.
#define ACK_THRESHOLD_MUL       1.5f

// Never wait a too short time for acks.
#define ACK_MINIMUM_THRESHOLD   50

// TYPES -------------------------------------------------------------------

typedef struct connectparam_s {
    char        address[256];
    int         port;
    serverinfo_t info;
} connectparam_t;

// EXTERNAL FUNCTION PROTOTYPES --------------------------------------------

D_CMD(HuffmanStats); // in net_buf.c
D_CMD(Login); // in cl_main.c
D_CMD(Logout); // in sv_main.c
D_CMD(Ping); // in net_ping.c

void    R_DrawLightRange(void);
int     Sv_GetRegisteredMobj(pool_t *, thid_t, mobjdelta_t *);

// PUBLIC FUNCTION PROTOTYPES ----------------------------------------------

D_CMD(Connect);
D_CMD(Chat);
D_CMD(Kick);
D_CMD(MakeCamera);
D_CMD(Net);
D_CMD(SetConsole);
D_CMD(SetName);
D_CMD(SetTicks);

// PRIVATE FUNCTION PROTOTYPES ---------------------------------------------

// EXTERNAL DATA DECLARATIONS ----------------------------------------------

// PUBLIC DATA DEFINITIONS -------------------------------------------------

char   *serverName = "Doomsday";
char   *serverInfo = "Multiplayer Host";
char   *playerName = "Player";
int     serverData[3];          // Some parameters passed to master server.

client_t clients[DDMAXPLAYERS];   // All network data for the players.

int     netGame; // true if a netGame is in progress
int     isServer; // true if this computer is an open server.
int     isClient; // true if this computer is a client

// Gotframe is true if a frame packet has been received.
int     gotFrame = false;

boolean firstNetUpdate = true;

byte    monitorMsgQueue = false;
byte    netShowLatencies = false;
byte    netDev = false;
byte    netDontSleep = false;
byte    netTicSync = true;
float   netConnectTime;
//int     netCoordTime = 17;
float   netConnectTimeout = 10;
float   netSimulatedLatencySeconds = 0;

// Local packets are stored into this buffer.
boolean reboundPacket;
netbuffer_t reboundStore;

// PRIVATE DATA DEFINITIONS ------------------------------------------------

static int coordTimer = 0;

// CODE --------------------------------------------------------------------

void Net_Register(void)
{
    // Cvars
    C_VAR_BYTE("net-queue-show", &monitorMsgQueue, 0, 0, 1);
    C_VAR_BYTE("net-dev", &netDev, 0, 0, 1);
#ifdef _DEBUG
    C_VAR_FLOAT("net-dev-latency", &netSimulatedLatencySeconds, CVF_NO_MAX, 0, 0);
#endif
    C_VAR_BYTE("net-nosleep", &netDontSleep, 0, 0, 1);
    C_VAR_CHARPTR("net-master-address", &masterAddress, 0, 0, 0);
    C_VAR_INT("net-master-port", &masterPort, 0, 0, 65535);
    C_VAR_CHARPTR("net-master-path", &masterPath, 0, 0, 0);
    C_VAR_CHARPTR("net-name", &playerName, 0, 0, 0);

    // Cvars (client)
    //C_VAR_INT("client-pos-interval", &netCoordTime, CVF_NO_MAX, 0, 0);
    C_VAR_FLOAT("client-connect-timeout", &netConnectTimeout, CVF_NO_MAX,
                0, 0);

    // Cvars (server)
    C_VAR_CHARPTR("server-name", &serverName, 0, 0, 0);
    C_VAR_CHARPTR("server-info", &serverInfo, 0, 0, 0);
    C_VAR_INT("server-public", &masterAware, 0, 0, 1);
    C_VAR_CHARPTR("server-password", &netPassword, 0, 0, 0);
    C_VAR_BYTE("server-latencies", &netShowLatencies, 0, 0, 1);
    C_VAR_INT("server-frame-interval", &frameInterval, CVF_NO_MAX, 0, 0);
    C_VAR_INT("server-player-limit", &svMaxPlayers, 0, 0, DDMAXPLAYERS);

    // Ccmds
    C_CMD_FLAGS("chat", NULL, Chat, CMDF_NO_NULLGAME);
    C_CMD_FLAGS("chatnum", NULL, Chat, CMDF_NO_NULLGAME);
    C_CMD_FLAGS("chatto", NULL, Chat, CMDF_NO_NULLGAME);
    C_CMD_FLAGS("conlocp", "i", MakeCamera, CMDF_NO_NULLGAME);
    C_CMD_FLAGS("connect", NULL, Connect, CMDF_NO_NULLGAME|CMDF_NO_DEDICATED);
    C_CMD_FLAGS("huffman", "", HuffmanStats, CMDF_NO_NULLGAME);
    C_CMD_FLAGS("kick", "i", Kick, CMDF_NO_NULLGAME);
    C_CMD_FLAGS("login", NULL, Login, CMDF_NO_NULLGAME);
    C_CMD_FLAGS("logout", "", Logout, CMDF_NO_NULLGAME);
    C_CMD_FLAGS("net", NULL, Net, CMDF_NO_NULLGAME);
    C_CMD_FLAGS("ping", NULL, Ping, CMDF_NO_NULLGAME);
    C_CMD_FLAGS("say", NULL, Chat, CMDF_NO_NULLGAME);
    C_CMD_FLAGS("saynum", NULL, Chat, CMDF_NO_NULLGAME);
    C_CMD_FLAGS("sayto", NULL, Chat, CMDF_NO_NULLGAME);
    C_CMD("setname", "s", SetName);
    C_CMD("setcon", "i", SetConsole);
    C_CMD("settics", "i", SetTicks);

    N_Register();
}

void Net_Init(void)
{
#if 0
    // Local ticcmds are stored into this array before they're copied
    // to netplayer[0]'s ticcmds buffer.
    localticcmds = M_Calloc(LOCALTICS * TICCMD_SIZE);
    numlocal = 0; // Nothing in the buffer.
#endif

    { int i;
    for(i = 0; i < DDMAXPLAYERS; ++i)
    {
        memset(clients + i, 0, sizeof(clients[i]));
        clients[i].viewConsole = -1;
    }}

    memset(&netBuffer, 0, sizeof(netBuffer));
    netBuffer.headerLength = netBuffer.msg.data - (byte *) &netBuffer.msg;
    // The game is always started in single-player mode.
    netGame = false;   
}

void Net_Shutdown(void)
{
    netGame = false;
    N_Shutdown();
    Net_DestroyArrays();
}

/**
 * Part of the Doomsday public API.
 *
 * @return              The name of the specified player.
 */
const char* Net_GetPlayerName(int player)
{
    return clients[player].name;
}

/**
 * Part of the Doomsday public API.
 *
 * @return              Client identifier for the specified player.
 */
ident_t Net_GetPlayerID(int player)
{
    if(!clients[player].connected)
        return 0;

    return clients[player].id;
}

/**
 * Sends the contents of the netBuffer.
 */
void Net_SendBuffer(int toPlayer, int spFlags)
{
    assert(!Msg_BeingWritten()); // Must finish writing before calling this.

    /*
#ifdef _DEBUG
    {
        char* buf = M_Calloc(netBuffer.length * 3 + 1);
        int i;
        for(i = 0; i < netBuffer.length; ++i)
        {
            char tmp[10];
            sprintf(tmp, "%02x ", netBuffer.msg.data[i]);
            strcat(buf, tmp);
        }
        Con_Message("Net_SendBuffer: [%i] %s\n", netBuffer.length, buf);
        M_Free(buf);
    }
#endif
    */

    // Don't send anything during demo playback.
    if(playback)
        return;

    netBuffer.player = toPlayer;

    // A rebound packet?
    if(spFlags & SPF_REBOUND)
    {
        reboundStore = netBuffer;
        reboundPacket = true;
        return;
    }

    Demo_WritePacket(toPlayer);

    // Can we send the packet?
    if(spFlags & SPF_DONT_SEND)
        return;

    // Send the packet to the network.
    N_SendPacket(spFlags);
}

/**
 * @return         @C false, if there are no packets waiting.
 */
boolean Net_GetPacket(void)
{
    if(reboundPacket) // Local packets rebound.
    {
        netBuffer = reboundStore;
        netBuffer.player = consolePlayer;
        //netBuffer.cursor = netBuffer.msg.data;
        reboundPacket = false;
        return true;
    }

    if(playback)
    {   // We're playing a demo. This overrides all other packets.
        return Demo_ReadPacket();
    }

    if(!netGame)
    {   // Packets cannot be received.
        return false;
    }

    if(!N_GetPacket())
        return false;

    // Are we recording a demo?
    if(isClient && clients[consolePlayer].recording)
        Demo_WritePacket(consolePlayer);

    // Reset the cursor for Msg_* routines.
    //netBuffer.cursor = netBuffer.msg.data;

    return true;
}

/**
 * Provides access to the player's movement smoother.
 */
Smoother* Net_PlayerSmoother(int player)
{
    if(player < 0 || player >= DDMAXPLAYERS)
        return 0;

    return clients[player].smoother;
}

void Net_SendPlayerInfo(int srcPlrNum, int destPlrNum)
{
    size_t nameLen;

    assert(srcPlrNum >= 0 && srcPlrNum < DDMAXPLAYERS);
    nameLen = strlen(clients[srcPlrNum].name);

#ifdef _DEBUG
    Con_Message("Net_SendPlayerInfo: src=%i dest=%i name=%s\n",
                srcPlrNum, destPlrNum, clients[srcPlrNum].name);
#endif

    Msg_Begin(PKT_PLAYER_INFO);
    Writer_WriteByte(msgWriter, srcPlrNum);
    Writer_WriteUInt16(msgWriter, nameLen);
    Writer_Write(msgWriter, clients[srcPlrNum].name, nameLen);
    Msg_End();
    Net_SendBuffer(destPlrNum, 0);
}

/**
 * This is the public interface of the message sender.
 */
void Net_SendPacket(int to_player, int type, const void* data, size_t length)
{
    unsigned int flags = 0;

#ifndef DENG_WRITER_TYPECHECK
    Msg_Begin(type);
    if(data) Writer_Write(msgWriter, data, length);
    Msg_End();
#else
    assert(length <= NETBUFFER_MAXDATA);
    netBuffer.msg.type = type;
    netBuffer.length = length;
    if(data) memcpy(netBuffer.msg.data, data, length);
#endif

    if(isClient)
    {   // As a client we can only send messages to the server.
        Net_SendBuffer(0, flags);
    }
    else
    {   // The server can send packets to any player.
        // Only allow sending to the sixteen possible players.
        Net_SendBuffer(to_player & DDSP_ALL_PLAYERS ? NSP_BROADCAST
                       : (to_player & 0xf), flags);
    }
}

/**
 * Prints the message in the console.
 */
void Net_ShowChatMessage(int plrNum, const char* message)
{
<<<<<<< HEAD
    Con_FPrintf(CBLF_GREEN, "%s: %s\n", clients[plrNum].name, message);
=======
    // The current packet in the netBuffer is a chat message, let's unwrap
    // and show it.
    Con_FPrintf(CPF_GREEN, "%s: %s\n", clients[netBuffer.msg.data[0]].name,
                netBuffer.msg.data + 3);
>>>>>>> e91c5d8c
}

/**
 * After a long period with no updates (map setup), calling this will reset
 * the tictimer so that no time seems to have passed.
 */
void Net_ResetTimer(void)
{
    int i;

    firstNetUpdate = true;

    for(i = 0; i < DDMAXPLAYERS; ++i)
    {
        Smoother_Clear(clients[i].smoother);
    }
}

/**
 * @return @c true, if the specified player is a real, local
 *         player.
 */
boolean Net_IsLocalPlayer(int plrNum)
{
    player_t *plr = &ddPlayers[plrNum];

    return plr->shared.inGame && (plr->shared.flags & DDPF_LOCAL);
}

/**
 * Send the local player(s) ticcmds to the server.
 */
void Net_SendCommands(void)
{
}

static void Net_DoUpdate(void)
{
    static int          lastTime = 0;

    int                 nowTime, newTics;

    /**
     * This timing is only used by the client when it determines if it is
     * time to send ticcmds or coordinates to the server.
     */

    // Check time.
    nowTime = Sys_GetTime();

    // Clock reset?
    if(firstNetUpdate)
    {
        firstNetUpdate = false;
        lastTime = nowTime;
    }
    newTics = nowTime - lastTime;
    if(newTics <= 0)
        return; // Nothing new to update.

    lastTime = nowTime;

    // This is as far as dedicated servers go.
    if(isDedicated)
        return;

    /**
     * Clients will periodically send their coordinates to the server so
     * any prediction errors can be fixed. Client movement is almost
     * entirely local.
     */
#ifdef _DEBUG
    VERBOSE2( Con_Message("Net_DoUpdate: coordTimer=%i cl:%i af:%i shmo:%p\n", coordTimer,
                          isClient, allowFrames, ddPlayers[consolePlayer].shared.mo) );
#endif
    coordTimer -= newTics;
    if(isClient /*&& allowFrames*/ && coordTimer <= 0 &&
       ddPlayers[consolePlayer].shared.mo)
    {
        mobj_t *mo = ddPlayers[consolePlayer].shared.mo;

        coordTimer = 1; //netCoordTime; // 35/2

        Msg_Begin(PKT_COORDS);
        Writer_WriteFloat(msgWriter, gameTime);
        Writer_WriteFloat(msgWriter, mo->pos[VX]);
        Writer_WriteFloat(msgWriter, mo->pos[VY]);
        if(mo->pos[VZ] == mo->floorZ)
        {
            // This'll keep us on the floor even in fast moving sectors.
            Writer_WriteInt32(msgWriter, DDMININT);
        }
        else
        {
            Writer_WriteInt32(msgWriter, FLT2FIX(mo->pos[VZ]));
        }
        // Also include angles.
        Writer_WriteUInt16(msgWriter, mo->angle >> 16);
        Writer_WriteInt16(msgWriter, P_LookDirToShort(ddPlayers[consolePlayer].shared.lookDir));
        // Control state.
        Writer_WriteChar(msgWriter, FLT2FIX(ddPlayers[consolePlayer].shared.forwardMove) >> 13);
        Writer_WriteChar(msgWriter, FLT2FIX(ddPlayers[consolePlayer].shared.sideMove) >> 13);
        Msg_End();

        Net_SendBuffer(0, 0);
    }
}

/**
 * Handle incoming packets, clients send ticcmds and coordinates to
 * the server.
 */
void Net_Update(void)
{
    Net_DoUpdate();

    // Check for new arrivals and unjoined net commands.
    N_ListenUnjoinedNodes();

    // Check for received packets.
    if(isClient)
        Cl_GetPackets();
    else
        Sv_GetPackets();
}

/**
 * Build a ticcmd for the local player.
 */
void Net_BuildLocalCommands(timespan_t time)
{
}

void Net_AllocClientBuffers(int clientId)
{
    int i;

    memset(clients, 0, sizeof(clients));

    for(i = 0; i < DDMAXPLAYERS; ++i)
    {
        // Movement smoother.
        clients[i].smoother = Smoother_New();
    }
}

void Net_DestroyArrays(void)
{
    int i;

    for(i = 0; i < DDMAXPLAYERS; ++i)
    {
        Smoother_Delete(clients[i].smoother);
    }

    memset(clients, 0, sizeof(clients));
}

/**
 * This is the network one-time initialization (into single-player mode).
 */
void Net_InitGame(void)
{
    Cl_InitID();

    // In single-player mode there is only player number zero.
    consolePlayer = displayPlayer = 0;

    // We're in server mode if we aren't a client.
    isServer = true;

    // Netgame is true when we're aware of the network (i.e. other players).
    netGame = false;

    ddPlayers[0].shared.inGame = true;
    ddPlayers[0].shared.flags |= DDPF_LOCAL;
    clients[0].id = clientID;
    clients[0].ready = true;
    clients[0].connected = true;
    clients[0].viewConsole = 0;
    clients[0].lastTransmit = -1;

    // Are we timing a demo here?
    if(ArgCheck("-timedemo"))
        netTicSync = false;
}

void Net_StopGame(void)
{
    int     i;

    if(isServer)
    {   // We are an open server.
        // This means we should inform all the connected clients that the
        // server is about to close.
        Msg_Begin(PSV_SERVER_CLOSE);
        Msg_End();
        Net_SendBuffer(NSP_BROADCAST, 0);
#if 0
        N_FlushOutgoing();
#endif
    }
    else
    {   // We are a connected client.
        Msg_Begin(PCL_GOODBYE);
        Msg_End();
        Net_SendBuffer(0, 0);

        // Must stop recording, we're disconnecting.
        Demo_StopRecording(consolePlayer);
        Cl_CleanUp();
        isClient = false;
    }

    // Netgame has ended.
    netGame = false;
    isServer = true;
    allowSending = false;

    // No more remote users.
    netRemoteUser = 0;
    netLoggedIn = false;

    // All remote players are forgotten.
    for(i = 0; i < DDMAXPLAYERS; ++i)
    {
        player_t           *plr = &ddPlayers[i];
        client_t           *cl = &clients[i];

        plr->shared.inGame = false;
        cl->ready = cl->connected = false;
        cl->nodeID = 0;
        cl->viewConsole = -1;
        plr->shared.flags &= ~(DDPF_CAMERA | DDPF_CHASECAM | DDPF_LOCAL);
    }

    // We're about to become player zero, so update it's view angles to
    // match our current ones.
    if(ddPlayers[0].shared.mo)
    {
        /* $unifiedangles */
        ddPlayers[0].shared.mo->angle =
            ddPlayers[consolePlayer].shared.mo->angle;
        ddPlayers[0].shared.lookDir =
            ddPlayers[consolePlayer].shared.lookDir;
    }

#ifdef _DEBUG
    Con_Message("Net_StopGame: Reseting console & view player to zero.\n");
#endif
    consolePlayer = displayPlayer = 0;
    ddPlayers[0].shared.inGame = true;
    clients[0].ready = true;
    clients[0].connected = true;
    clients[0].viewConsole = 0;
    ddPlayers[0].shared.flags |= DDPF_LOCAL;
}

/**
 * @return              Delta based on 'now' (- future, + past).
 */
int Net_TimeDelta(byte now, byte then)
{
    int                 delta;

    if(now >= then)
    {   // Simple case.
        delta = now - then;
    }
    else
    {   // There's a wraparound.
        delta = 256 - then + now;
    }

    // The time can be in the future. We'll allow one second.
    if(delta > 220)
        delta -= 256;

    return delta;
}

/**
 * This is a bit complicated and quite possibly unnecessarily so. The
 * idea is, however, that because the ticcmds sent by clients arrive in
 * bursts, we'll preserve the motion by 'executing' the commands in the
 * same order in which they were generated. If the client's connection
 * lags a lot, the difference between the serverside and clientside
 * positions will be *large*, especially when the client is running.
 * If too many commands are buffered, the client's coord announcements
 * will be processed before the actual movement commands, resulting in
 * serverside warping (which is perceived by all other clients).
 */
int Net_GetTicCmd(void *pCmd, int player)
{
    return false;

#if 0

    client_t *client = &clients[player];
    ticcmd_t *cmd = pCmd;

    /*  int doMerge = false;
       int future; */

    if(client->numTics <= 0)
    {
        // No more commands for this player.
        return false;
    }

    // Return the next ticcmd from the buffer.
    // There will be one less tic in the buffer after this.
    client->numTics--;
    memcpy(cmd, &client->ticCmds[TICCMD_IDX(client->firstTic++)], TICCMD_SIZE);

    // This is the new last command.
    memcpy(client->lastCmd, cmd, TICCMD_SIZE);

    // Make sure the firsttic index is in range.
    client->firstTic %= BACKUPTICS;
    return true;
#endif
}

/// @return  @c true iff a demo is currently being recorded.
static boolean recordingDemo(void)
{
    int i;
    for(i = 0; i < DDMAXPLAYERS; ++i)
    {
        if(ddPlayers[i].shared.inGame && clients[i].recording)
            return true;
    }
    return false;
}

void Net_DrawDemoOverlay(void)
{
    char buf[160], tmp[40];
    int x = theWindow->width - 10, y = 10;

    if(!recordingDemo() || !(SECONDS_TO_TICKS(gameTime) & 8))
        return;

    strcpy(buf, "[");
    { int i, c;
    for(i = c = 0; i < DDMAXPLAYERS; ++i)
    {
        if(!(!ddPlayers[i].shared.inGame || !clients[i].recording))
        {
            // This is a "real" player (or camera).
            if(c++)
                strcat(buf, ",");

            sprintf(tmp, "%i:%s", i, clients[i].recordPaused ? "-P-" : "REC");
            strcat(buf, tmp);
        }
    }}
    strcat(buf, "]");

    // Go into screen projection mode.
    glMatrixMode(GL_PROJECTION);
    glPushMatrix();
    glLoadIdentity();
    glOrtho(0, theWindow->width, theWindow->height, 0, -1, 1);

    glEnable(GL_TEXTURE_2D);

    FR_SetFont(fontFixed);
    FR_LoadDefaultAttrib();
    FR_SetColorAndAlpha(1, 1, 1, 1);
    FR_DrawText3(buf, x, y, ALIGN_TOPRIGHT, DTF_NO_EFFECTS);

    glDisable(GL_TEXTURE_2D);

    // Restore original matrix.
    glMatrixMode(GL_PROJECTION);
    glPopMatrix();
}

/**
 * Does drawing for the engine's HUD, not just the net.
 */
void Net_Drawer(void)
{
    // Draw the Shadow Bias Editor HUD (if it is active).
    SBE_DrawHUD();

    // Draw lightgrid debug display.
    LG_Debug();

    // Draw the blockmap debug display.
    P_BlockmapDebug();

    // Draw the light range debug display.
    R_DrawLightRange();

    // Draw the demo recording overlay.
    Net_DrawDemoOverlay();
}

/**
 * Maintain the ack threshold average.
 */
void Net_SetAckTime(int clientNumber, uint period)
{
    /*
    client_t *client = &clients[clientNumber];

    // Add the new time into the array.
    client->ackTimes[client->ackIdx++] = period;
    client->ackIdx %= NUM_ACK_TIMES;

#ifdef _DEBUG
    VERBOSE( Con_Printf("Net_SetAckTime: Client %i, new ack sample of %05u ms.\n",
                        clientNumber, period) );
#endif
    */
}

/**
 * @return              The average ack time of the client.
 */
uint Net_GetAckTime(int clientNumber)
{
    /*
    client_t   *client = &clients[clientNumber];
    uint        average = 0;
    int         i, count = 0;
    uint        smallest = 0, largest = 0;

    // Find the smallest and largest so that they can be ignored.
    smallest = largest = client->ackTimes[0];
    for(i = 0; i < NUM_ACK_TIMES; ++i)
    {
        if(client->ackTimes[i] < smallest)
            smallest = client->ackTimes[i];

        if(client->ackTimes[i] > largest)
            largest = client->ackTimes[i];
    }

    // Calculate the average.
    for(i = 0; i < NUM_ACK_TIMES; ++i)
    {
        if(client->ackTimes[i] != largest && client->ackTimes[i] != smallest)
        {
            average += client->ackTimes[i];
            count++;
        }
    }

    if(count > 0)
    {
        return average / count;
    }
    else
    {
        return client->ackTimes[0];
    }*/
    return 0;
}

/**
 * Sets all the ack times. Used to initial the ack times for new clients.
 */
void Net_SetInitialAckTime(int clientNumber, uint period)
{
    /*
    int         i;

    for(i = 0; i < NUM_ACK_TIMES; ++i)
    {
        clients[clientNumber].ackTimes[i] = period;
    }
    */
}

/**
 * The ack threshold is the maximum period of time to wait before
 * deciding an ack is not coming. The minimum threshold is 50 ms.
 */
uint Net_GetAckThreshold(int clientNumber)
{
    /*
    uint        threshold =
        Net_GetAckTime(clientNumber) * ACK_THRESHOLD_MUL;

    if(threshold < ACK_MINIMUM_THRESHOLD)
    {
        threshold = ACK_MINIMUM_THRESHOLD;
    }

    return threshold;*/
    return 0;
}

void Net_Ticker(timespan_t time)
{
    int         i;
    client_t   *cl;

    // Network event ticker.
    N_NETicker(time);

    if(netDev)
    {
        static int printTimer = 0;

        if(printTimer++ > TICSPERSEC)
        {
            printTimer = 0;
            for(i = 0; i < DDMAXPLAYERS; ++i)
            {
                if(Sv_IsFrameTarget(i))
                {
                    Con_Message("%i(rdy%i): avg=%05ims thres=%05ims "
                                "bwr=%05i maxfs=%05lub unakd=%05i\n", i,
                                clients[i].ready, Net_GetAckTime(i),
                                Net_GetAckThreshold(i),
                                clients[i].bandwidthRating,
                                /*clients[i].bwrAdjustTime,*/
                                (unsigned long) Sv_GetMaxFrameSize(i),
                                Sv_CountUnackedDeltas(i));
                }
                /*if(ddPlayers[i].inGame)
                    Con_Message("%i: cmds=%i\n", i, clients[i].numTics);*/
            }
        }
    }

    // The following stuff is only for netgames.
    if(!netGame)
        return;

    // Check the pingers.
    for(i = 0, cl = clients; i < DDMAXPLAYERS; ++i, cl++)
    {
        // Clients can only ping the server.
        if(!(isClient && i) && i != consolePlayer)
        {
            if(cl->ping.sent)
            {
                // The pinger is active.
                if(Sys_GetRealTime() - cl->ping.sent > PING_TIMEOUT)    // Timed out?
                {
                    cl->ping.times[cl->ping.current] = -1;
                    Net_SendPing(i, 0);
                }
            }
        }
    }
}

/**
 * Prints server/host information into the console. The header line is
 * printed if 'info' is NULL.
 */
void Net_PrintServerInfo(int index, serverinfo_t *info)
{
    if(!info)
    {
        Con_Printf("    %-20s P/M  L Ver:  Game:            Location:\n",
                   "Name:");
    }
    else
    {
        Con_Printf("%-2i: %-20s %i/%-2i %c %-5i %-16s %s:%i\n", index,
                   info->name, info->numPlayers, info->maxPlayers,
                   info->canJoin ? ' ' : '*', info->version, info->plugin,
                   info->address, info->port);
        Con_Printf("    %s p:%ims %-40s\n", info->map, info->ping, info->description);
        Con_Printf("    %s (crc:%x) %s\n", info->gameIdentityKey, info->wadNumber, info->gameConfig);

        // Optional: PWADs in use.
        if(info->pwads[0])
            Con_Printf("    PWADs: %s\n", info->pwads);

        // Optional: names of players.
        if(info->clientNames[0])
            Con_Printf("    Players: %s\n", info->clientNames);

        // Optional: data values.
        if(info->data[0] || info->data[1] || info->data[2])
        {
            Con_Printf("    Data: (%08x, %08x, %08x)\n", info->data[0],
                       info->data[1], info->data[2]);
        }
    }
}

/**
 * Composes a PKT_CHAT network message.
 */
void Net_WriteChatMessage(int from, int toMask, const char* message)
{
    size_t len = strlen(message);
    len = MIN_OF(len, 0xffff);

    Msg_Begin(PKT_CHAT);
    Writer_WriteByte(msgWriter, from);
    Writer_WriteUInt32(msgWriter, toMask);
    Writer_WriteUInt16(msgWriter, len);
    Writer_Write(msgWriter, message, len);
    Msg_End();
}

/**
 * All arguments are sent out as a chat message.
 */
D_CMD(Chat)
{
    char    buffer[100];
    int     i, mode = !stricmp(argv[0], "chat") ||
        !stricmp(argv[0], "say") ? 0 : !stricmp(argv[0], "chatNum") ||
        !stricmp(argv[0], "sayNum") ? 1 : 2;
    unsigned short mask = 0;

    if(argc == 1)
    {
        Con_Printf("Usage: %s %s(text)\n", argv[0],
                   !mode ? "" : mode == 1 ? "(plr#) " : "(name) ");
        Con_Printf("Chat messages are max. 80 characters long.\n");
        Con_Printf("Use quotes to get around arg processing.\n");
        return true;
    }

    // Chatting is only possible when connected.
    if(!netGame)
        return false;

    // Too few arguments?
    if(mode && argc < 3)
        return false;

    // Assemble the chat message.
    strcpy(buffer, argv[!mode ? 1 : 2]);
    for(i = (!mode ? 2 : 3); i < argc; ++i)
    {
        strcat(buffer, " ");
        strncat(buffer, argv[i], 80 - (strlen(buffer) + strlen(argv[i]) + 1));
    }
    buffer[80] = 0;

    // Send the message.
    switch(mode)
    {
    case 0: // chat
        mask = ~0;
        break;

    case 1: // chatNum
        mask = 1 << atoi(argv[1]);
        break;

    case 2: // chatTo
        {
        boolean     found = false;

        for(i = 0; i < DDMAXPLAYERS && !found; ++i)
        {
            if(!stricmp(clients[i].name, argv[1]))
            {
                mask = 1 << i;
                found = true;
            }
        }
        break;
        }

    default:
        Con_Error("CCMD_Chat: Invalid value, mode = %i.", mode);
        break;
    }

    Net_WriteChatMessage(consolePlayer, mask, buffer);

    if(!isClient)
    {
        if(mask == (unsigned short) ~0)
        {
            Net_SendBuffer(NSP_BROADCAST, 0);
        }
        else
        {
            for(i = 1; i < DDMAXPLAYERS; ++i)
                if(ddPlayers[i].shared.inGame && (mask & (1 << i)))
                    Net_SendBuffer(i, 0);
        }
    }
    else
    {
        Net_SendBuffer(0, 0);
    }

    // Show the message locally.
    Net_ShowChatMessage(consolePlayer, buffer);

    // Inform the game, too.
    gx.NetPlayerEvent(consolePlayer, DDPE_CHAT_MESSAGE, buffer);
    return true;
}

D_CMD(Kick)
{
    int     num;

    if(!netGame)
    {
        Con_Printf("This is not a netGame.\n");
        return false;
    }

    if(!isServer)
    {
        Con_Printf("This command is for the server only.\n");
        return false;
    }

    num = atoi(argv[1]);
    if(num < 1 || num >= DDMAXPLAYERS)
    {
        Con_Printf("Invalid client number.\n");
        return false;
    }

    if(netRemoteUser == num)
    {
        Con_Printf("Can't kick the client who's logged in.\n");
        return false;
    }

    Sv_Kick(num);
    return true;
}

D_CMD(SetName)
{    
    Con_SetString("net-name", argv[1]);

    if(!netGame)
        return true;

    // The server does not have a name.
    if(!isClient) return false;

    memset(clients[consolePlayer].name, 0, sizeof(clients[consolePlayer].name));
    strncpy(clients[consolePlayer].name, argv[1], PLAYERNAMELEN - 1);

    Net_SendPlayerInfo(consolePlayer, 0);
    return true;
}

D_CMD(SetTicks)
{
//  extern double lastSharpFrameTime;

    firstNetUpdate = true;
    Sys_TicksPerSecond(strtod(argv[1], 0));
//  lastSharpFrameTime = Sys_GetTimef();
    return true;
}

D_CMD(MakeCamera)
{
    /*  int cp;
       mobj_t *mo;
       ddplayer_t *conp = players + consolePlayer;

       if(argc < 2) return true;
       cp = atoi(argv[1]);
       clients[cp].connected = true;
       clients[cp].ready = true;
       clients[cp].updateCount = UPDATECOUNT;
       ddPlayers[cp].flags |= DDPF_CAMERA;
       ddPlayers[cp].inGame = true; // !!!
       Sv_InitPoolForClient(cp);
       mo = Z_Malloc(sizeof(mobj_t), PU_MAP, 0);
       memset(mo, 0, sizeof(*mo));
       mo->pos[VX] = conp->mo->pos[VX];
       mo->pos[VY] = conp->mo->pos[VY];
       mo->pos[VZ] = conp->mo->pos[VZ];
       mo->subsector = conp->mo->subsector;
       ddPlayers[cp].mo = mo;
       displayPlayer = cp; */

    // Create a new local player.
    int cp;

    cp = atoi(argv[1]);
    if(cp < 0 || cp >= DDMAXPLAYERS)
        return false;

    if(clients[cp].connected)
    {
        Con_Printf("Client %i already connected.\n", cp);
        return false;
    }

    clients[cp].connected = true;
    clients[cp].ready = true;
    clients[cp].viewConsole = cp;
    ddPlayers[cp].shared.flags |= DDPF_LOCAL;
    Net_AllocClientBuffers(cp);
    Sv_InitPoolForClient(cp);

    R_SetupDefaultViewWindow(cp);
    // Update the viewports.
    R_SetViewGrid(0, 0);

    return true;
}

D_CMD(SetConsole)
{
    int cp;

    cp = atoi(argv[1]);
    if(ddPlayers[cp].shared.inGame)
    {
        consolePlayer = displayPlayer = cp;
    }

    // Update the viewports.
    R_SetViewGrid(0, 0);

    return true;
}

int Net_ConnectWorker(void *ptr)
{
    connectparam_t     *param = ptr;
    double              startTime = 0;
    boolean             isDone = false;
    int                 returnValue = false;

    // Make sure TCP/IP is active.
    if(N_InitService(false))
    {
        Con_Message("Connecting to %s...\n", param->address);

        // Start searching at the specified location.
        N_LookForHosts(param->address, param->port);

        startTime = Sys_GetSeconds();
        isDone = false;
        while(!isDone)
        {
            if(N_GetHostInfo(0, &param->info))
            {   // Found something!
                Net_PrintServerInfo(0, NULL);
                Net_PrintServerInfo(0, &param->info);
                Con_Execute(CMDS_CONSOLE, "net connect 0", false, false);

                returnValue = true;
                isDone = true;
            }
            else
            {   // Nothing yet, should we wait a while longer?
                if(Sys_GetSeconds() - startTime >= netConnectTimeout)
                    isDone = true;
                else
                    Sys_Sleep(250); // Wait a while.
            }
        }

        if(!returnValue)
            Con_Printf("No response from %s.\n", param->address);
    }
    else
    {
        Con_Message("TCP/IP not available.\n");
    }

    Con_BusyWorkerEnd();
    return returnValue;
}

/**
 * Intelligently connect to a server. Just provide an IP address and the
 * rest is automatic.
 */
D_CMD(Connect)
{
    connectparam_t      param;
    char               *ptr;

    if(argc < 2 || argc > 3)
    {
        Con_Printf("Usage: %s (ip-address) [port]\n", argv[0]);
        Con_Printf("A TCP/IP connection is created to the given server.\n");
        Con_Printf("If a port is not specified port zero will be used.\n");
        return true;
    }

    if(netGame)
    {
        Con_Printf("Already connected.\n");
        return false;
    }

    strcpy(param.address, argv[1]);

    // If there is a port specified in the address, use it.
    param.port = 0;
    if((ptr = strrchr(param.address, ':')))
    {
        param.port = strtol(ptr + 1, 0, 0);
        *ptr = 0;
    }
    if(argc == 3)
    {
        param.port = strtol(argv[2], 0, 0);
    }

    return Con_Busy(BUSYF_ACTIVITY | (verbose? BUSYF_CONSOLE_OUTPUT : 0), NULL, Net_ConnectWorker, &param);
}

/**
 * The 'net' console command.
 */
D_CMD(Net)
{
    int                 i;
    boolean             success = true;

    if(argc == 1) // No args?
    {
        Con_Printf("Usage: %s (cmd/args)\n", argv[0]);
        Con_Printf("Commands:\n");
        Con_Printf("  init\n");
        Con_Printf("  shutdown\n");
        Con_Printf("  setup client\n");
        Con_Printf("  setup server\n");
        Con_Printf("  info\n");
        Con_Printf("  announce\n");
        Con_Printf("  request\n");
        Con_Printf("  search (address) [port]   (local or targeted query)\n");
        Con_Printf("  servers   (asks the master server)\n");
        Con_Printf("  connect (idx)\n");
        Con_Printf("  mconnect (m-idx)\n");
        Con_Printf("  disconnect\n");
        Con_Printf("  server go/start\n");
        Con_Printf("  server close/stop\n");
        return true;
    }

    if(argc == 2 || argc == 3)
    {
        if(!stricmp(argv[1], "init"))
        {
            // Init the service (assume client mode).
            if((success = N_InitService(false)))
                Con_Message("Network initialization OK.\n");
            else
                Con_Message("Network initialization failed!\n");

            // Let everybody know of this.
            return CmdReturnValue = success;
        }
    }

    if(argc == 2) // One argument?
    {
        if(!stricmp(argv[1], "shutdown"))
        {
            if(N_IsAvailable())
            {
                Con_Printf("Shutting down %s.\n", N_GetProtocolName());
                N_ShutdownService();
            }
            else
            {
                success = false;
            }
        }
        else if(!stricmp(argv[1], "announce"))
        {
            N_MasterAnnounceServer(true);
        }
        else if(!stricmp(argv[1], "request"))
        {
            N_MasterRequestList();
        }
        else if(!stricmp(argv[1], "servers"))
        {
            N_MAPost(MAC_REQUEST);
            N_MAPost(MAC_WAIT);
            N_MAPost(MAC_LIST);
        }
        else if(!stricmp(argv[1], "info"))
        {
            if(isServer)
            {
                Con_Printf("Clients:\n");
                for(i = 0; i < DDMAXPLAYERS; ++i)
                {
                    client_t           *cl = &clients[i];
                    player_t           *plr = &ddPlayers[i];

                    if(cl->connected)
                        Con_Printf("%2i: %10s node %2x, entered at %07i (ingame:%i, handshake:%i)\n",
                                   i, cl->name, cl->nodeID, cl->enterTime,
                                   plr->shared.inGame, cl->handshake);
                }
            }

            Con_Printf("Network game: %s\n", netGame ? "yes" : "no");
            Con_Printf("Server: %s\n", isServer ? "yes" : "no");
            Con_Printf("Client: %s\n", isClient ? "yes" : "no");
            Con_Printf("Console number: %i\n", consolePlayer);
            Con_Printf("Local player #: %i\n", P_ConsoleToLocal(consolePlayer));

            N_PrintInfo();
        }
        else if(!stricmp(argv[1], "disconnect"))
        {
            if(!netGame)
            {
                Con_Printf("This client is not connected to a server.\n");
                return false;
            }

            if(!isClient)
            {
                Con_Printf("This is not a client.\n");
                return false;
            }

            if((success = N_Disconnect()) != false)
            {
                Con_Message("Disconnected.\n");
            }
        }
        else
        {
            Con_Printf("Bad arguments.\n");
            return false; // Bad args.
        }
    }

    if(argc == 3) // Two arguments?
    {
        if(!stricmp(argv[1], "server"))
        {
            if(!stricmp(argv[2], "go") || !stricmp(argv[2], "start"))
            {
                if(netGame)
                {
                    Con_Printf("Already in a netGame.\n");
                    return false;
                }

                CmdReturnValue = success = N_ServerOpen();

                if(success)
                {
                    Con_Message("Server \"%s\" started.\n", serverName);
                }
            }
            else if(!stricmp(argv[2], "close") || !stricmp(argv[2], "stop"))
            {
                if(!isServer)
                {
                    Con_Printf("This is not a server!\n");
                    return false;
                }

                // Close the server and kick everybody out.
                if((success = N_ServerClose()) != false)
                {
                    Con_Message("Server \"%s\" closed.\n", serverName);
                }
            }
            else
            {
                Con_Printf("Bad arguments.\n");
                return false;
            }
        }
        else if(!stricmp(argv[1], "search"))
        {
            success = N_LookForHosts(argv[2], 0);
        }
        else if(!stricmp(argv[1], "connect"))
        {
            int             idx;

            if(netGame)
            {
                Con_Printf("Already connected.\n");
                return false;
            }

            idx = strtol(argv[2], NULL, 10);
            CmdReturnValue = success = N_Connect(idx);

            if(success)
            {
                Con_Message("Connected.\n");
            }
        }
        else if(!stricmp(argv[1], "mconnect"))
        {
            serverinfo_t    info;

            if(N_MasterGet(strtol(argv[2], 0, 0), &info))
            {
                // Connect using TCP/IP.
                return Con_Executef(CMDS_CONSOLE, false, "connect %s %i",
                                    info.address, info.port);
            }
            else
                return false;
        }
        else if(!stricmp(argv[1], "setup"))
        {
            // Start network setup.
            DD_NetSetup(!stricmp(argv[2], "server"));
            CmdReturnValue = true;
        }
    }

    if(argc == 4)
    {
        if(!stricmp(argv[1], "search"))
        {
            success = N_LookForHosts(argv[2], strtol(argv[3], 0, 0));
        }
    }

    return success;
}<|MERGE_RESOLUTION|>--- conflicted
+++ resolved
@@ -381,14 +381,7 @@
  */
 void Net_ShowChatMessage(int plrNum, const char* message)
 {
-<<<<<<< HEAD
-    Con_FPrintf(CBLF_GREEN, "%s: %s\n", clients[plrNum].name, message);
-=======
-    // The current packet in the netBuffer is a chat message, let's unwrap
-    // and show it.
-    Con_FPrintf(CPF_GREEN, "%s: %s\n", clients[netBuffer.msg.data[0]].name,
-                netBuffer.msg.data + 3);
->>>>>>> e91c5d8c
+    Con_FPrintf(CPF_GREEN, "%s: %s\n", clients[plrNum].name, message);
 }
 
 /**

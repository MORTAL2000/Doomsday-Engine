/**\file p_objlink.c
 *\section License
 * License: GPL
 * Online License Link: http://www.gnu.org/licenses/gpl.html
 *
 *\author Copyright © 2003-2011 Jaakko Keränen <jaakko.keranen@iki.fi>
 *\author Copyright © 2006-2011 Daniel Swanson <danij@dengine.net>
 *
 * This program is free software; you can redistribute it and/or modify
 * it under the terms of the GNU General Public License as published by
 * the Free Software Foundation; either version 2 of the License, or
 * (at your option) any later version.
 *
 * This program is distributed in the hope that it will be useful,
 * but WITHOUT ANY WARRANTY; without even the implied warranty of
 * MERCHANTABILITY or FITNESS FOR A PARTICULAR PURPOSE.  See the
 * GNU General Public License for more details.
 *
 * You should have received a copy of the GNU General Public License
 * along with this program; if not, write to the Free Software
 * Foundation, Inc., 51 Franklin St, Fifth Floor,
 * Boston, MA  02110-1301  USA
 */

#include <math.h>

#include "de_base.h"
#include "de_console.h"
#include "de_refresh.h"
#include "de_render.h"
#include "de_graphics.h"
#include "de_misc.h"
#include "de_play.h"
#include "de_defs.h"

<<<<<<< HEAD
#define X_TO_OBBX(bm, cx)           (((cx) - (bm)->origin[0]) >> (FRACBITS+7))
#define Y_TO_OBBY(bm, cy)           (((cy) - (bm)->origin[1]) >> (FRACBITS+7))
#define OBB_XY(bm, bx, by)          (&(bm)->blocks[(bx) + (by) * (bm)->width])
=======
// MACROS ------------------------------------------------------------------

#define BLOCK_WIDTH                 (128)
#define BLOCK_HEIGHT                (128)

#define X_TO_OBBX(bm, cx)           ((int)((cx) - (bm)->origin[0]) / (float)BLOCK_WIDTH)
#define Y_TO_OBBY(bm, cy)           ((int)((cy) - (bm)->origin[1]) / (float)BLOCK_HEIGHT)
#define OBB_XY(bm, bx, by)          (&(bm)->blocks[by][bx])
>>>>>>> 5aa321e6

BEGIN_PROF_TIMERS()
  PROF_OBJLINK_SPREAD,
  PROF_OBJLINK_LINK
END_PROF_TIMERS()

typedef struct objlink_s {
    struct objlink_s* nextInBlock; // Next in the same obj block, or NULL.
    struct objlink_s* nextUsed;
    struct objlink_s* next; // Next in list of ALL objlinks.
    objtype_t type;
    void* obj;
} objlink_t;

typedef struct objblock_s {
    objlink_t* head;
    // Used to prevent multiple processing of a block during one refresh frame.
    boolean doneSpread;
} objblock_t;

typedef struct objblockmap_s {
<<<<<<< HEAD
    objblock_t* blocks;
    fixed_t origin[2];
    int width, height; // In blocks.
=======
    objblock_t** blocks; // [height][width]
    float origin[2];
    int width, height; // In BLOCK_WIDTHxBLOCK_HEIGHT blocks.
>>>>>>> 5aa321e6
} objblockmap_t;

typedef struct contactfinder_data_s {
    void* obj;
    objtype_t objType;
    vec3_t objPos;
    float objRadius;
    float box[4];
} contactfinderparams_t;

typedef struct objcontact_s {
    struct objcontact_s* next; // Next in the subsector.
    struct objcontact_s* nextUsed; // Next used contact.
    void* obj;
} objcontact_t;

typedef struct objcontactlist_s {
    objcontact_t* head[NUM_OBJ_TYPES];
} objcontactlist_t;

static void processSeg(seg_t* seg, void* data);

static objlink_t* objLinks = NULL;
static objlink_t* objLinkFirst = NULL, *objLinkCursor = NULL;

static objblockmap_t* objBlockmap = NULL;

// List of unused and used obj-subsector contacts.
static objcontact_t* contFirst = NULL, *contCursor = NULL;

// List of obj contacts for each subsector.
static objcontactlist_t* subContacts = NULL;

/// Link the given objcontact node to list.
static __inline void linkContact(objcontact_t* con, objcontact_t** list, uint index)
{
    con->next = list[index];
    list[index] = con;
}

static void linkContactToSubSector(objcontact_t* node, objtype_t type, uint index)
{
    linkContact(node, &subContacts[index].head[type], 0);
}

/**
 * Create a new objcontact for the given obj. If there are free nodes in
 * the list of unused nodes, the new contact is taken from there.
 *
 * @param obj  Ptr to the obj the contact is required for.
 *
 * @return  Ptr to the new objcontact.
 */
static objcontact_t* allocObjContact(void)
{
    objcontact_t* con;

    if(contCursor == NULL)
    {
        con = Z_Malloc(sizeof(*con), PU_APPSTATIC, NULL);

        // Link to the list of objcontact nodes.
        con->nextUsed = contFirst;
        contFirst = con;
    }
    else
    {
        con = contCursor;
        contCursor = contCursor->nextUsed;
    }
    con->obj = NULL;

    return con;
}

static objlink_t* allocObjLink(void)
{
    objlink_t* oLink;

    if(objLinkCursor == NULL)
    {
        oLink = Z_Malloc(sizeof(*oLink), PU_APPSTATIC, NULL);

        // Link to the list of objlink nodes.
        oLink->nextUsed = objLinkFirst;
        objLinkFirst = oLink;
    }
    else
    {
        oLink = objLinkCursor;
        objLinkCursor = objLinkCursor->nextUsed;
    }

    oLink->nextInBlock = NULL;
    oLink->obj = NULL;

    // Link it to the list of in-use objlinks.
    oLink->next = objLinks;
    objLinks = oLink;

    return oLink;
}

objblockmap_t* R_ObjBlockmapCreate(float originX, float originY, int width, int height)
{
<<<<<<< HEAD
    objblockmap_t* obm = Z_Malloc(sizeof(objblockmap_t), PU_MAPSTATIC, 0);
=======
    objblockmap_t* obm = Z_Malloc(sizeof *obm, PU_MAPSTATIC, 0);
    int i;
>>>>>>> 5aa321e6

    obm->origin[0] = originX;
    obm->origin[1] = originY;
    obm->width  = width;
    obm->height = height;
<<<<<<< HEAD
    obm->blocks = Z_Malloc(sizeof(*obm->blocks) * obm->width * obm->height, PU_MAPSTATIC, 0);
=======

    obm->blocks = Z_Malloc(sizeof *obm->blocks * height, PU_MAPSTATIC, 0);
    for(i = 0; i < height; ++i)
    {
        obm->blocks[i] = Z_Malloc(sizeof **obm->blocks * width, PU_MAPSTATIC, 0);
    }
>>>>>>> 5aa321e6

    return obm;
}

void R_InitObjLinksForMap(void)
{
    gamemap_t* map = P_GetCurrentMap();
    float min[2], max[2];
    int width, height;

    // Determine the dimensions of the objblockmap in blocks.
    P_GetMapBounds(map, &min[0], &max[0]);
    width  = (int)ceil((max[0] - min[0]) / (float)BLOCK_WIDTH);
    height = (int)ceil((max[1] - min[1]) / (float)BLOCK_HEIGHT);

    // Create the blockmap.
    objBlockmap = R_ObjBlockmapCreate(min[0], min[1], width, height);

    // Initialize obj -> subsector contact lists.
<<<<<<< HEAD
    subContacts = Z_Calloc(sizeof(*subContacts) * numSSectors, PU_MAPSTATIC, 0);
}

void R_DestroyObjLinks(void)
{
    if(objBlockmap)
    {
        Z_Free(objBlockmap->blocks);
        Z_Free(objBlockmap);
        objBlockmap = 0;
    }
    // Start reusing nodes from the first one in the list.
    objLinkCursor = objLinkFirst;
    objLinks = NULL;

    if(subContacts)
    {
        Z_Free(subContacts);
        subContacts = 0;
    }
    // Start reusing nodes from the first one in the list.
    contCursor = contFirst;
=======
    subContacts = Z_Calloc(sizeof *subContacts * numSSectors, PU_MAPSTATIC, 0);
>>>>>>> 5aa321e6
}

void R_ObjBlockmapClear(objblockmap_t* obm)
{
    if(obm)
    {
        // Clear the list head ptrs and doneSpread flags.
        int i;
        for(i = 0; i < obm->height; ++i)
        {
            memset(obm->blocks[i], 0, sizeof **obm->blocks * obm->width);
        }
    }
}

void R_ClearObjLinksForFrame(void)
{
    // Clear all the roots.
    R_ObjBlockmapClear(objBlockmap);

    objLinkCursor = objLinkFirst;
    objLinks = NULL;
}

void R_ObjLinkCreate(void* obj, objtype_t type)
{
    objlink_t* ol = allocObjLink();
    ol->obj = obj;
    ol->type = type;
}

int RIT_LinkObjToSubsector(subsector_t* subsector, void* paramaters)
{
    linkobjtossecparams_t* params = (linkobjtossecparams_t*)paramaters;
    objcontact_t* con = allocObjContact();
    con->obj = params->obj;
    // Link the contact list for this subsector.
    linkContactToSubSector(con, params->type, GET_SUBSECTOR_IDX(subsector));
    return 0; // Continue iteration.
}

/**
 * Attempt to spread the obj from the given contact from the source ssec and
 * into the (relative) back ssec.
 *
 * @param ssec  Ptr to subsector to attempt to spread over to.
 * @param data  Ptr to contactfinder_data structure.
 *
 * @return  @c true because this function is also used as an iterator.
 */
static void spreadInSsec(subsector_t* ssec, void* data)
{
    seg_t** segPtr = ssec->segs;
    while(*segPtr)
        processSeg(*segPtr++, data);
}

static void processSeg(seg_t* seg, void* data)
{
    contactfinderparams_t* params = (contactfinderparams_t*) data;
    subsector_t* source, *dest;
    float distance;
    vertex_t* vtx;

    // Seg must be between two different ssecs.
    if(seg->lineDef && (!seg->backSeg || seg->subsector == seg->backSeg->subsector))
        return;

    // Which way does the spread go?
    if(seg->subsector->validCount == validCount &&
       seg->backSeg->subsector->validCount != validCount)
    {
        source = seg->subsector;
        dest = seg->backSeg->subsector;
    }
    else
    {
        // Not eligible for spreading.
        return;
    }

    // Is the dest ssector inside the objlink's AABB?
    if(dest->bBox[1].pos[VX] <= params->box[BOXLEFT] ||
       dest->bBox[0].pos[VX] >= params->box[BOXRIGHT] ||
       dest->bBox[1].pos[VY] <= params->box[BOXBOTTOM] ||
       dest->bBox[0].pos[VY] >= params->box[BOXTOP])
    {
        // The ssector is not inside the params's bounds.
        return;
    }

    // Can the spread happen?
    if(seg->lineDef)
    {
        if(dest->sector)
        {
            if(dest->sector->planes[PLN_CEILING]->height <= dest->sector->planes[PLN_FLOOR]->height ||
               dest->sector->planes[PLN_CEILING]->height <= source->sector->planes[PLN_FLOOR]->height ||
               dest->sector->planes[PLN_FLOOR]->height   >= source->sector->planes[PLN_CEILING]->height)
            {
                // No; destination sector is closed with no height.
                return;
            }
        }

        // Don't spread if the middle material completely fills the gap between
        // floor and ceiling (direction is from dest to source).
        if(Rend_DoesMidTextureFillGap(seg->lineDef,
            dest == seg->backSeg->subsector? false : true, (params->objType == OT_LUMOBJ? true:false)))
            return;
    }

    // Calculate 2D distance to seg.
    {
    float dx = seg->SG_v2pos[VX] - seg->SG_v1pos[VX];
    float dy = seg->SG_v2pos[VY] - seg->SG_v1pos[VY];
    vtx = seg->SG_v1;
    distance = ((vtx->V_pos[VY] - params->objPos[VY]) * dx -
                (vtx->V_pos[VX] - params->objPos[VX]) * dy) / seg->length;
    }

    if(seg->lineDef)
    {
        if((source == seg->subsector && distance < 0) ||
           (source == seg->backSeg->subsector && distance > 0))
        {
            // Can't spread in this direction.
            return;
        }
    }

    // Check distance against the obj radius.
    if(distance < 0)
        distance = -distance;
    if(distance >= params->objRadius)
    {   // The obj doesn't reach that far.
        return;
    }

    // During next step, obj will continue spreading from there.
    dest->validCount = validCount;

    // Add this obj to the destination subsector.
    {
    linkobjtossecparams_t lparams;

    lparams.obj = params->obj;
    lparams.type = params->objType;

    RIT_LinkObjToSubsector(dest, &lparams);
    }

    spreadInSsec(dest, data);
}

/**
 * Create a contact for the objlink in all the subsectors the linked obj is
 * contacting (tests done on bounding boxes and the subsector spread test).
 *
 * @param oLink  Ptr to objlink to find subsector contacts for.
 */
static void findContacts(objlink_t* oLink)
{
    contactfinderparams_t params;
    float radius;
    pvec3_t pos;
    subsector_t** ssec;

    switch(oLink->type)
    {
    case OT_LUMOBJ: {
        lumobj_t* lum = (lumobj_t*) oLink->obj;

        if(lum->type != LT_OMNI)
            return; // Only omni lights spread.

        pos = lum->pos;
        radius = LUM_OMNI(lum)->radius;
        ssec = &lum->subsector;
        break;
      }
    case OT_MOBJ: {
        mobj_t* mo = (mobj_t*) oLink->obj;

        pos = mo->pos;
        radius = R_VisualRadius(mo);
        ssec = &mo->subsector;
        break;
      }
    default:
        Con_Error("Internal Error: Invalid value (%i) for objlink_t->type in findContacts.", (int) oLink->type);
        exit(1); // Unreachable.
    }

    // Do the subsector spread. Begin from the obj's own ssec.
    (*ssec)->validCount = ++validCount;

    params.obj = oLink->obj;
    params.objType = oLink->type;
    V3_Copy(params.objPos, pos);
    // Use a slightly smaller radius than what the obj really is.
    params.objRadius = radius * .98f;

    params.box[BOXLEFT]   = params.objPos[VX] - radius;
    params.box[BOXRIGHT]  = params.objPos[VX] + radius;
    params.box[BOXBOTTOM] = params.objPos[VY] - radius;
    params.box[BOXTOP]    = params.objPos[VY] + radius;

    // Always contact the obj's own subsector.
    {
    linkobjtossecparams_t params;

    params.obj = oLink->obj;
    params.type = oLink->type;

    RIT_LinkObjToSubsector(*ssec, &params);
    }

    spreadInSsec(*ssec, &params);
}

/**
 * Spread obj contacts in the subsector > obj blockmap to all other
 * subsectors within the block.
 *
 * @param subsector Ptr to the subsector to spread the obj contacts of.
 */
void R_ObjBlockmapSpreadObjsInSubsector(const objblockmap_t* obm, const subsector_t* ssec,
    float maxRadius)
{
    int xl, xh, yl, yh, x, y;
    objlink_t* iter;

    if(!obm || !ssec)
        return; // Wha?

    xl = X_TO_OBBX(obm, ssec->bBox[0].pos[VX] - maxRadius);
    xh = X_TO_OBBX(obm, ssec->bBox[1].pos[VX] + maxRadius);
    yl = Y_TO_OBBY(obm, ssec->bBox[0].pos[VY] - maxRadius);
    yh = Y_TO_OBBY(obm, ssec->bBox[1].pos[VY] + maxRadius);

    // Are we completely outside the blockmap?
    if(xh < 0 || xl >= obm->width || yh < 0 || yl >= obm->height)
        return;

    // Clip to blockmap bounds.
    if(xl < 0)
        xl = 0;
    if(xh >= obm->width)
        xh = obm->width - 1;
    if(yl < 0)
        yl = 0;
    if(yh >= obm->height)
        yh = obm->height - 1;

    for(y = yl; y <= yh; ++y)
        for(x = xl; x <= xh; ++x)
        {
            objblock_t* block = OBB_XY(obm, x, y);

            if(!block->doneSpread)
            {
                // Spread the objs in this block.
                iter = block->head;
                while(iter)
                {
                    findContacts(iter);
                    iter = iter->nextInBlock;
                }

                block->doneSpread = true;
            }
        }
}

void R_InitForSubsector(subsector_t* ssec)
{
    float maxRadius = MAX_OF(DDMOBJ_RADIUS_MAX, loMaxRadius);

BEGIN_PROF( PROF_OBJLINK_SPREAD );

    // Make sure we know which objs are contacting us.
    R_ObjBlockmapSpreadObjsInSubsector(objBlockmap, ssec, maxRadius);

END_PROF( PROF_OBJLINK_SPREAD );
}

/**
 * Link all objlinks into the objlink blockmap.
 */
void R_ObjBlockmapLinkObjLink(objblockmap_t* obm, objlink_t* oLink, float x, float y)
{
    int bx, by;
    objlink_t** root;

    if(!obm || !oLink) return; // Wha?

    oLink->nextInBlock = NULL;
    bx = X_TO_OBBX(obm, x);
    by = Y_TO_OBBY(obm, y);

    if(bx >= 0 && by >= 0 && bx < obm->width && by < obm->height)
    {
        root = &OBB_XY(obm, bx, by)->head;
        oLink->nextInBlock = *root;
        *root = oLink;
    }
}

void R_LinkObjs(void)
{
    objlink_t* oLink;

BEGIN_PROF( PROF_OBJLINK_LINK );

    // Link objlinks into the objlink blockmap.
    oLink = objLinks;
    while(oLink)
    {
        pvec3_t pos;
        switch(oLink->type)
        {
        case OT_LUMOBJ: pos = ((lumobj_t*) oLink->obj)->pos; break;
        case OT_MOBJ:   pos = (  (mobj_t*) oLink->obj)->pos; break;
        default:
            Con_Error("Internal Error: Invalid value (%i) for objlink_t->type in R_LinkObjs.", (int) oLink->type);
            exit(1); // Unreachable.
        }

        R_ObjBlockmapLinkObjLink(objBlockmap, oLink, pos[VX], pos[VY]);

        oLink = oLink->next;
    }

END_PROF( PROF_OBJLINK_LINK );
}

void R_InitForNewFrame(void)
{
#ifdef DD_PROFILE
    static int i;

    if(++i > 40)
    {
        i = 0;
        PRINT_PROF(PROF_OBJLINK_SPREAD);
        PRINT_PROF(PROF_OBJLINK_LINK);
    }
#endif

    // Start reusing nodes from the first one in the list.
    contCursor = contFirst;
    if(subContacts)
        memset(subContacts, 0, numSSectors * sizeof(*subContacts));
}

int R_IterateSubsectorContacts2(subsector_t* ssec, objtype_t type,
    int (*callback) (void* object, void* paramaters), void* paramaters)
{
    assert(VALID_OBJTYPE(type));
    {
    int result = 0; // Continue iteration.
    if(ssec && callback)
    {
        objcontact_t* con = subContacts[GET_SUBSECTOR_IDX(ssec)].head[type];
        while(con)
        {
            result = callback(con->obj, paramaters);
            con = (!result? con->next : NULL /* Early out */);
        }
    }
    return result;
    }
}

int R_IterateSubsectorContacts(subsector_t* ssec, objtype_t type,
    int (*callback) (void* object, void* paramaters))
{
    return R_IterateSubsectorContacts2(ssec, type, callback, NULL);
}<|MERGE_RESOLUTION|>--- conflicted
+++ resolved
@@ -33,20 +33,12 @@
 #include "de_play.h"
 #include "de_defs.h"
 
-<<<<<<< HEAD
-#define X_TO_OBBX(bm, cx)           (((cx) - (bm)->origin[0]) >> (FRACBITS+7))
-#define Y_TO_OBBY(bm, cy)           (((cy) - (bm)->origin[1]) >> (FRACBITS+7))
-#define OBB_XY(bm, bx, by)          (&(bm)->blocks[(bx) + (by) * (bm)->width])
-=======
-// MACROS ------------------------------------------------------------------
-
 #define BLOCK_WIDTH                 (128)
 #define BLOCK_HEIGHT                (128)
 
 #define X_TO_OBBX(bm, cx)           ((int)((cx) - (bm)->origin[0]) / (float)BLOCK_WIDTH)
 #define Y_TO_OBBY(bm, cy)           ((int)((cy) - (bm)->origin[1]) / (float)BLOCK_HEIGHT)
 #define OBB_XY(bm, bx, by)          (&(bm)->blocks[by][bx])
->>>>>>> 5aa321e6
 
 BEGIN_PROF_TIMERS()
   PROF_OBJLINK_SPREAD,
@@ -68,15 +60,9 @@
 } objblock_t;
 
 typedef struct objblockmap_s {
-<<<<<<< HEAD
-    objblock_t* blocks;
-    fixed_t origin[2];
-    int width, height; // In blocks.
-=======
     objblock_t** blocks; // [height][width]
     float origin[2];
     int width, height; // In BLOCK_WIDTHxBLOCK_HEIGHT blocks.
->>>>>>> 5aa321e6
 } objblockmap_t;
 
 typedef struct contactfinder_data_s {
@@ -182,27 +168,19 @@
 
 objblockmap_t* R_ObjBlockmapCreate(float originX, float originY, int width, int height)
 {
-<<<<<<< HEAD
-    objblockmap_t* obm = Z_Malloc(sizeof(objblockmap_t), PU_MAPSTATIC, 0);
-=======
     objblockmap_t* obm = Z_Malloc(sizeof *obm, PU_MAPSTATIC, 0);
     int i;
->>>>>>> 5aa321e6
 
     obm->origin[0] = originX;
     obm->origin[1] = originY;
     obm->width  = width;
     obm->height = height;
-<<<<<<< HEAD
-    obm->blocks = Z_Malloc(sizeof(*obm->blocks) * obm->width * obm->height, PU_MAPSTATIC, 0);
-=======
 
     obm->blocks = Z_Malloc(sizeof *obm->blocks * height, PU_MAPSTATIC, 0);
     for(i = 0; i < height; ++i)
     {
         obm->blocks[i] = Z_Malloc(sizeof **obm->blocks * width, PU_MAPSTATIC, 0);
     }
->>>>>>> 5aa321e6
 
     return obm;
 }
@@ -222,7 +200,6 @@
     objBlockmap = R_ObjBlockmapCreate(min[0], min[1], width, height);
 
     // Initialize obj -> subsector contact lists.
-<<<<<<< HEAD
     subContacts = Z_Calloc(sizeof(*subContacts) * numSSectors, PU_MAPSTATIC, 0);
 }
 
@@ -245,9 +222,6 @@
     }
     // Start reusing nodes from the first one in the list.
     contCursor = contFirst;
-=======
-    subContacts = Z_Calloc(sizeof *subContacts * numSSectors, PU_MAPSTATIC, 0);
->>>>>>> 5aa321e6
 }
 
 void R_ObjBlockmapClear(objblockmap_t* obm)

/**\file dd_main.c
 *\section License
 * License: GPL
 * Online License Link: http://www.gnu.org/licenses/gpl.html
 *
 *\author Copyright © 2003-2011 Jaakko Keränen <jaakko.keranen@iki.fi>
 *\author Copyright © 2005-2011 Daniel Swanson <danij@dengine.net>
 *\author Copyright © 2006-2007 Jamie Jones <jamie_jones_au@yahoo.com.au>
 *
 * This program is free software; you can redistribute it and/or modify
 * it under the terms of the GNU General Public License as published by
 * the Free Software Foundation; either version 2 of the License, or
 * (at your option) any later version.
 *
 * This program is distributed in the hope that it will be useful,
 * but WITHOUT ANY WARRANTY; without even the implied warranty of
 * MERCHANTABILITY or FITNESS FOR A PARTICULAR PURPOSE.  See the
 * GNU General Public License for more details.
 *
 * You should have received a copy of the GNU General Public License
 * along with this program; if not, write to the Free Software
 * Foundation, Inc., 51 Franklin St, Fifth Floor,
 * Boston, MA  02110-1301  USA
 */

/**
 * Engine Core
 */

// HEADER FILES ------------------------------------------------------------

#ifdef WIN32
#  define _WIN32_DCOM
#  include <objbase.h>
#endif

#include "de_platform.h"

#ifdef UNIX
#  include <ctype.h>
#  include <SDL.h>
#endif

#include "de_base.h"
#include "de_console.h"
#include "de_network.h"
#include "de_refresh.h"
#include "de_graphics.h"
#include "de_render.h"
#include "de_audio.h"
#include "de_ui.h"
#include "de_bsp.h"
#include "de_edit.h"

#include "filedirectory.h"
#include "resourcerecord.h"
#include "m_misc.h"
#include "m_args.h"
#include "texture.h"

// MACROS ------------------------------------------------------------------

// TYPES -------------------------------------------------------------------

typedef struct ddvalue_s {
    int*            readPtr;
    int*            writePtr;
} ddvalue_t;

typedef struct autoload_s {
    boolean         loadFiles; // Should files be loaded right away.
    int             count; // Number of files loaded successfully.
} autoload_t;

// EXTERNAL FUNCTION PROTOTYPES --------------------------------------------

// PUBLIC FUNCTION PROTOTYPES ----------------------------------------------

// PRIVATE FUNCTION PROTOTYPES ---------------------------------------------

static int DD_StartupWorker(void* parm);
static int DD_DummyWorker(void* parm);
static void DD_AutoLoad(void);

// EXTERNAL DATA DECLARATIONS ----------------------------------------------

extern int renderTextures;
extern int gotFrame;
extern int monochrome;
extern int gameDataFormat;
extern int gameDrawHUD;
extern int symbolicEchoMode;

// PUBLIC DATA DEFINITIONS -------------------------------------------------

filename_t ddBasePath = ""; // Doomsday root directory is at...?
filename_t ddRuntimePath, ddBinPath;

int isDedicated = false;

int verbose = 0; // For debug messages (-verbose).
FILE* outFile; // Output file for console messages.

/// List of file names, whitespace seperating (written to .cfg).
char* gameStartupFiles = "";

/// Id of the currently running title finale if playing, else zero.
finaleid_t titleFinale = 0;

// PRIVATE DATA DEFINITIONS ------------------------------------------------

/// List of game data files (specified via the command line or in a cfg, or
/// found using the default search algorithm (e.g., /auto and DOOMWADDIR)).
static ddstring_t** gameResourceFileList = 0;
static size_t numGameResourceFileList = 0;

/// GameInfo records and associated found-file lists.
static gameinfo_t** gameInfo = 0;
static int gameInfoCount = 0, currentGameInfoIndex = 0;

// CODE --------------------------------------------------------------------

/**
 * Register the engine commands and variables.
 */
void DD_Register(void)
{
    DD_RegisterLoop();
    DD_RegisterInput();
    DD_RegisterVFS();
    B_Register(); // for control bindings
    Con_Register();
    DH_Register();
    R_Register();
    S_Register();
    SBE_Register(); // for bias editor
    Rend_Register();
    GL_Register();
    Net_Register();
    I_Register();
    H_Register();
    DAM_Register();
    BSP_Register();
    UI_Register();
    Demo_Register();
    P_ControlRegister();
    FI_Register();
}

static __inline int gameInfoIndex(const gameinfo_t* info)
{
    assert(info);
    { int i;
    for(i = 0; i < gameInfoCount; ++i)
    {
        if(info == gameInfo[i])
            return i+1;
    }}
    return 0;
}

static gameinfo_t* findGameInfoForId(gameid_t gameId)
{
    if(gameId > 0 && gameId <= gameInfoCount)
        return gameInfo[gameId-1];
    return NULL; // Not found.
}

static gameinfo_t* findGameInfoForIdentityKey(const char* identityKey)
{
    assert(NULL != identityKey);
    if(identityKey[0])
    {
        int i;
        for(i = 0; i < gameInfoCount; ++i)
        {
            gameinfo_t* info = gameInfo[i];
            if(!stricmp(Str_Text(GameInfo_IdentityKey(info)), identityKey))
                return info;
        }
    }
    return NULL; // Not found.
}

static gameinfo_t* findGameInfoForCmdlineFlag(const char* cmdlineFlag)
{
    assert(cmdlineFlag && cmdlineFlag[0]);
    { int i;
    for(i = 0; i < gameInfoCount; ++i)
    {
        gameinfo_t* info = gameInfo[i];
        if((GameInfo_CmdlineFlag (info) && !stricmp(Str_Text(GameInfo_CmdlineFlag (info)), cmdlineFlag)) ||
           (GameInfo_CmdlineFlag2(info) && !stricmp(Str_Text(GameInfo_CmdlineFlag2(info)), cmdlineFlag)))
            return info;
    }}
    return 0; // Not found.
}

static void addToPathList(ddstring_t*** list, size_t* listSize, const char* rawPath)
{
    assert(list && listSize && rawPath && rawPath[0]);
    {
    ddstring_t* newPath = Str_New();

    Str_Set(newPath, rawPath);
    F_FixSlashes(newPath, newPath);
    F_ExpandBasePath(newPath, newPath);

    *list = realloc(*list, sizeof(**list) * ++(*listSize)); /// \fixme This is never freed!
    (*list)[(*listSize)-1] = newPath;
    }
}

static void parseStartupFilePathsAndAddFiles(const char* pathString)
{
#define ATWSEPS                 ",; \t"

    assert(pathString && pathString[0]);
    {
    size_t len = strlen(pathString);
    char* buffer = malloc(len + 1), *token;

    strcpy(buffer, pathString);
    token = strtok(buffer, ATWSEPS);
    while(token)
    {
        W_AddFile(token, false);
        token = strtok(NULL, ATWSEPS);
    }
    free(buffer);
    }

#undef ATWSEPS
}

static void destroyPathList(ddstring_t*** list, size_t* listSize)
{
    assert(list && listSize);
    if(*list)
    {
        size_t i;
        for(i = 0; i < *listSize; ++i)
            Str_Delete((*list)[i]);
        free(*list); *list = 0;
    }
    *listSize = 0;
}

static gameinfo_t* addGameInfoRecord(pluginid_t pluginId, const char* identityKey, const ddstring_t* dataPath,
    const ddstring_t* defsPath, const char* mainConfig, const char* title, const char* author,
    const ddstring_t* cmdlineFlag, const ddstring_t* cmdlineFlag2)
{
    gameInfo = realloc(gameInfo, sizeof(*gameInfo) * (gameInfoCount + 1));
    gameInfo[gameInfoCount] = P_CreateGameInfo(pluginId, identityKey, dataPath, defsPath, mainConfig, title, author, cmdlineFlag, cmdlineFlag2);
    return gameInfo[gameInfoCount++];
}

int DD_GameInfoCount(void)
{
    return gameInfoCount;
}

gameinfo_t* DD_GameInfo(void)
{
    assert(currentGameInfoIndex > 0);
    return gameInfo[currentGameInfoIndex-1];
}

gameinfo_t* DD_GameInfoByIndex(int idx)
{
    if(idx > 0 && idx <= gameInfoCount)
        return gameInfo[idx-1];
    return NULL;
}

gameinfo_t* DD_GameInfoByIdentityKey(const char* identityKey)
{
    if(NULL != identityKey)
        return findGameInfoForIdentityKey(identityKey);
    return NULL;
}

boolean DD_IsNullGameInfo(gameinfo_t* info)
{
    assert(info);
    return GameInfo_PluginId(info) == 0;
}

static void populateExtendedInfo(gameinfo_t* info, ddgameinfo_t* ex)
{
    ex->identityKey = Str_Text(GameInfo_IdentityKey(info));
    ex->title = Str_Text(GameInfo_Title(info));
    ex->author = Str_Text(GameInfo_Author(info));
}

void DD_GetGameInfo2(gameid_t gameId, ddgameinfo_t* ex)
{
    if(!ex)
        Con_Error("DD_GetGameInfo2: Invalid info argument.");
    { gameinfo_t* info;
    if((info = findGameInfoForId(gameId)))
        populateExtendedInfo(info, ex);
    }
    Con_Error("DD_GetGameInfo2: Unknown gameid %i.", gameId);
}

boolean DD_GetGameInfo(ddgameinfo_t* ex)
{
    if(!ex)
        Con_Error("DD_GetGameInfo: Invalid info argument.");

    if(!DD_IsNullGameInfo(DD_GameInfo()))
    {
        populateExtendedInfo(DD_GameInfo(), ex);
        return true;
    }

#if _DEBUG
Con_Message("DD_GetGameInfo: Warning, no game currently loaded - returning false.\n");
#endif
    return false;
}

void DD_AddGameResource(gameid_t gameId, resourceclass_t rclass, int rflags,
    const char* _names, void* params)
{
    gameinfo_t* info = findGameInfoForId(gameId);
    resourcerecord_t* rec;
    ddstring_t str;

    if(!info || DD_IsNullGameInfo(info))
        Con_Error("DD_AddGameResource: Error, unknown game id %i.", gameId);
    if(!VALID_RESOURCE_CLASS(rclass))
        Con_Error("DD_AddGameResource: Unknown resource class %i.", (int)rclass);
    if(!_names || !_names[0] || !strcmp(_names, ";"))
        Con_Error("DD_AddGameResource: Invalid name argument.");

    if(0 == (rec = ResourceRecord_Construct(rclass, rflags)))
        Con_Error("DD_AddGameResource: Unknown error occured during ResourceRecord::Construct.");

    // Add a name list to the info record.
    Str_Init(&str);
    Str_Set(&str, _names);
    // Ensure the name list has the required terminating semicolon.
    if(Str_RAt(&str, 0) != ';')
        Str_Append(&str, ";");

    { ddstring_t name;
    const char* p = Str_Text(&str);
    Str_Init(&name);
    while((p = Str_CopyDelim2(&name, p, ';', CDF_OMIT_DELIMITER)))
        ResourceRecord_AddName(rec, &name);
    Str_Free(&name);
    }

    if(params)
    switch(rclass)
    {
    case RC_PACKAGE:
        // Add an auto-identification file identityKey list to the info record.
        { ddstring_t identityKey;

        // Ensure the identityKey list has the required terminating semicolon.
        Str_Set(&str, (const char*) params);
        if(Str_RAt(&str, 0) != ';')
            Str_Append(&str, ";");

        Str_Init(&identityKey);
        { const char* p = Str_Text(&str);
        while((p = Str_CopyDelim2(&identityKey, p, ';', CDF_OMIT_DELIMITER)))
            ResourceRecord_AddIdentityKey(rec, &identityKey);
        }

        Str_Free(&identityKey);
        break;
        }
    default:
        break;
    }
    
    GameInfo_AddResource(info, rclass, rec);

    Str_Free(&str);
}

gameid_t DD_AddGame(const char* identityKey, const char* _dataPath, const char* _defsPath,
    const char* mainConfig, const char* defaultTitle, const char* defaultAuthor, const char* _cmdlineFlag,
    const char* _cmdlineFlag2)
{
    assert(identityKey && identityKey[0] && _dataPath && _dataPath[0] && _defsPath && _defsPath[0] && defaultTitle && defaultTitle[0] && defaultAuthor && defaultAuthor[0]);
    {
    gameinfo_t* info;
    ddstring_t cmdlineFlag, cmdlineFlag2;
    ddstring_t dataPath, defsPath;
    pluginid_t pluginId = DD_PluginIdForActiveHook();

    if(strlen(identityKey) > 16)
        Con_Error("DD_AddGame: Failed adding game \"s\", identity key '%s' is too long (max 16 characters).", defaultTitle, identityKey);
    // Game mode identity keys must be unique. Ensure that is the case.
    if((info = findGameInfoForIdentityKey(identityKey)))
        Con_Error("DD_AddGame: Failed adding game \"%s\", identity key '%s' already in use.", defaultTitle, identityKey);

    Str_Init(&dataPath);
    Str_Set(&dataPath, _dataPath);
    Str_Strip(&dataPath);
    F_FixSlashes(&dataPath, &dataPath);
    F_ExpandBasePath(&dataPath, &dataPath);
    if(Str_RAt(&dataPath, 0) != DIR_SEP_CHAR)
        Str_AppendChar(&dataPath, DIR_SEP_CHAR);

    Str_Init(&defsPath);
    Str_Set(&defsPath, _defsPath);
    Str_Strip(&defsPath);
    F_FixSlashes(&defsPath, &defsPath);
    F_ExpandBasePath(&defsPath, &defsPath);
    if(Str_RAt(&defsPath, 0) != DIR_SEP_CHAR)
        Str_AppendChar(&defsPath, DIR_SEP_CHAR);

    Str_Init(&cmdlineFlag);
    Str_Init(&cmdlineFlag2);

    // Command-line game selection override arguments must be unique. Ensure that is the case.
    if(_cmdlineFlag)
    {
        Str_Appendf(&cmdlineFlag, "-%s", _cmdlineFlag);
        if((info = findGameInfoForCmdlineFlag(Str_Text(&cmdlineFlag))))
            Con_Error("DD_AddGame: Failed adding game \"%s\", cmdlineFlag '%s' already in use.", defaultTitle, Str_Text(&cmdlineFlag));
    }
    if(_cmdlineFlag2)
    {
        Str_Appendf(&cmdlineFlag2, "-%s", _cmdlineFlag2);
        if((info = findGameInfoForCmdlineFlag(Str_Text(&cmdlineFlag2))))
            Con_Error("DD_AddGame: Failed adding game \"%s\", cmdlineFlag '%s' already in use.", defaultTitle, Str_Text(&cmdlineFlag2));
    }

    /**
     * Looking good. Add this game to our records.
     */
    info = addGameInfoRecord(pluginId, identityKey, &dataPath, &defsPath, mainConfig, defaultTitle, defaultAuthor, _cmdlineFlag? &cmdlineFlag : 0, _cmdlineFlag2? &cmdlineFlag2 : 0);

    Str_Free(&cmdlineFlag2);
    Str_Free(&cmdlineFlag);
    Str_Free(&defsPath);
    Str_Free(&dataPath);
    
    return (gameid_t)gameInfoIndex(info);
    }
}

void DD_DestroyGameInfo(void)
{
    destroyPathList(&gameResourceFileList, &numGameResourceFileList);

    if(gameInfo)
    {
        { int i;
        for(i = 0; i < gameInfoCount; ++i)
            P_DestroyGameInfo(gameInfo[i]);
        }
        free(gameInfo); gameInfo = 0;
    }
    gameInfoCount = 0;
    currentGameInfoIndex = 0;
}

/**
 * Begin the Doomsday title animation sequence.
 */
void DD_StartTitle(void)
{
    ddstring_t setupCmds;
    ddfinale_t fin;

    if(!Def_Get(DD_DEF_FINALE, "background", &fin))
        return;

    Str_Init(&setupCmds);
    // Configure the predefined fonts.
    { const char* font = R_ChooseVariableFont(FS_NORMAL, theWindow->width, theWindow->height);
    int i;
    for(i = 1; i <= FIPAGE_NUM_PREDEFINED_FONTS; ++i)
        Str_Appendf(&setupCmds, "prefont %i "FN_SYSTEM_NAME":%s\n", i, font);
    }
    // Configure the predefined colors.
    { int i;
    for(i = 1; i <= MIN_OF(NUM_UI_COLORS, FIPAGE_NUM_PREDEFINED_FONTS); ++i)
    {
        ui_color_t* color = UI_Color(i-1);
        Str_Appendf(&setupCmds, "precolor %i %f %f %f\n", i, color->red, color->green, color->blue);
    }}

    titleFinale = FI_Execute2(fin.script, FF_LOCAL, Str_Text(&setupCmds));
    Str_Free(&setupCmds);
}

/// @return  @c true, iff the resource appears to be what we think it is.
static boolean recognizeWAD(const char* filePath, void* data)
{
    if(!F_FileExists(filePath))
        return false;

    { FILE* file;
    if((file = fopen(filePath, "rb")))
    {
        char id[4];
        if(fread(id, 4, 1, file) != 1)
        {
            fclose(file);
            return false;
        }
        if(!(!strncmp(id, "IWAD", 4) || !strncmp(id, "PWAD", 4)))
        {
            fclose(file);
            return false;
        }
        /*if(data)
        {
            /// \todo dj: Open this using the auxillary features of the WAD loader
            /// and check all the specified lumps are present.
            const ddstring_t* const* lumpNames = (const ddstring_t* const*) data;
            for(; *lumpNames; lumpNames++)
            {
                if(W_CheckLumpNumForName2(Str_Text(*lumpNames), true) == -1)
                    return false;
            }
        }*/
    }}
    return true;
}

/// @return  @c true, iff the resource appears to be what we think it is.
static boolean recognizeZIP(const char* filePath, void* data)
{
    /// \todo dj: write me.
    return F_FileExists(filePath);
}

static int validateResource(resourcerecord_t* rec, void* paramaters)
{
    assert(rec);
    {
    int result = 0;
    { const ddstring_t* path;
    if((path = ResourceRecord_ResolvedPath(rec, true)) != 0)
    {
        switch(ResourceRecord_ResourceClass(rec))
        {
        case RC_PACKAGE:
            if(recognizeWAD(Str_Text(path), (void*)ResourceRecord_IdentityKeys(rec)))
            {
                result = 1;
            }
            else if(recognizeZIP(Str_Text(path), (void*)ResourceRecord_IdentityKeys(rec)))
            {
                result = 1;
            }
            break;
        default:
            break;
        }
    }}
    return result;
    }
}

static void locateGameResources(gameinfo_t* info)
{
    assert(info);
    {
    int oldGameInfoIndex = currentGameInfoIndex;

    if(DD_GameInfo() != info)
    {
        /// \kludge Temporarily switch GameInfo.
        currentGameInfoIndex = gameInfoIndex(info);
        // Re-init the resource locator using the search paths of this GameInfo.
        F_InitResourceLocator();
    }

    { uint i;
    for(i = RESOURCECLASS_FIRST; i < RESOURCECLASS_COUNT; ++i)
    {
        resourcerecord_t* const* records;
        if((records = GameInfo_Resources(info, (resourceclass_t)i, 0)))
        {
            do
            {
                resourcerecord_t* rec = *records;
                if(!(ResourceRecord_ResourceFlags(rec) & RF_STARTUP))
                    continue;
                validateResource(rec, 0);
            } while(*(++records));
        }
    }}

    if(currentGameInfoIndex != oldGameInfoIndex)
    {
        /// \kludge Restore the old GameInfo.
        currentGameInfoIndex = oldGameInfoIndex;
        // Re-init the resource locator using the search paths of this GameInfo.
        F_InitResourceLocator();
    }
    }
}

static boolean allGameResourcesFound(gameinfo_t* info)
{
    assert(info);
    if(!DD_IsNullGameInfo(info))
    {
        uint i;
        for(i = 0; i < RESOURCECLASS_COUNT; ++i)
        {
            resourcerecord_t* const* records;
            if((records = GameInfo_Resources(info, (resourceclass_t)i, 0)))
                do
                {
                    resourcerecord_t* rec = *records;
                    if((ResourceRecord_ResourceFlags(rec) & RF_STARTUP) &&
                       !ResourceRecord_ResolvedPath(rec, false))
                        return false;
                } while(*(++records));
        }
    }
    return true;
}

static void loadGameResources(gameinfo_t* info, resourceclass_t rclass, const char* searchPath)
{
    assert(info && VALID_RESOURCE_CLASS(rclass) && searchPath);
    {
    resourcerecord_t* const* records = GameInfo_Resources(info, rclass, 0);
    if(NULL != records)
    {
        Con_Message("Loading game resources%s\n", verbose >= 1? ":" : "...");

        do
        {
            switch(ResourceRecord_ResourceClass(*records))
            {
            case RC_PACKAGE:
                { const ddstring_t* path;
                if(0 != (path = ResourceRecord_ResolvedPath(*records, false)))
                {
                    W_AddFile(Str_Text(path), false);
                }}
                break;
            default:
                Con_Error("loadGameResources: No resource loader found for %s.",
                          F_ResourceClassStr(ResourceRecord_ResourceClass(*records)));
            };
        } while(*(++records));
    }
    }
}

/**
 * Print a game mode banner with rulers.
 * \todo dj: This has been moved here so that strings like the game
 * title and author can be overridden (e.g., via DEHACKED). Make it so!
 */
static void printGameInfoBanner(gameinfo_t* info)
{
    assert(info);
    Con_FPrintf(CBLF_RULER | CBLF_WHITE | CBLF_CENTER, "%s", Str_Text(GameInfo_Title(info))); Con_FPrintf(CBLF_WHITE | CBLF_CENTER, "\n");
    Con_FPrintf(CBLF_RULER, "");
}

static void printGameInfoResources(gameinfo_t* info, boolean printStatus, int rflags)
{
    assert(info);
    { uint i; size_t n = 0;
    for(i = 0; i < RESOURCECLASS_COUNT; ++i)
    {
        resourcerecord_t* const* records;
        if((records = GameInfo_Resources(info, (resourceclass_t)i, 0)))
        {
            do
            {
                if(ResourceRecord_ResourceFlags(*records) == rflags)
                {
                    ResourceRecord_Print(*records, printStatus);
                    n++;
                }
            } while(*(++records));
        }
    }
    if(n == 0)
        Con_Printf(" None\n");
    }
}

void DD_PrintGameInfo(gameinfo_t* info, int flags)
{
    assert(info);
    if(DD_IsNullGameInfo(info))
        flags &= ~PGIF_BANNER;

#if _DEBUG
    Con_Printf("pluginid:%i data:\"%s\" defs:\"%s\"\n", (int)GameInfo_PluginId(info),
               F_PrettyPath(Str_Text(GameInfo_DataPath(info))),
               F_PrettyPath(Str_Text(GameInfo_DefsPath(info))));
#endif

    if(flags & PGIF_BANNER)
        printGameInfoBanner(info);

    if(!(flags & PGIF_BANNER))
        Con_Printf("Game: %s - ", Str_Text(GameInfo_Title(info)));
    else
        Con_Printf("Author: ");
    Con_Printf("%s\n", Str_Text(GameInfo_Author(info)));
    Con_Printf("IdentityKey: %s\n", Str_Text(GameInfo_IdentityKey(info)));

    if(flags & PGIF_LIST_STARTUP_RESOURCES)
    {
        Con_Printf("Startup resources:\n");
        printGameInfoResources(info, (flags & PGIF_STATUS) != 0, RF_STARTUP);
    }

    if(flags & PGIF_LIST_OTHER_RESOURCES)
    {
        Con_Printf("Other resources:\n");
        /*@todo dj: we need a resource flag for "located"*/
        Con_Printf("   ");
        printGameInfoResources(info, /*(flags & PGIF_STATUS) != 0*/false, 0);
    }

    if(flags & PGIF_STATUS)
        Con_Printf("Status: %s\n",       DD_GameInfo() == info? "Loaded" :
                                   allGameResourcesFound(info)? "Complete/Playable" :
                                                                "Incomplete/Not playable");
}

/**
 * (f_allresourcepaths_callback_t)
 */
static int autoDataAdder(const ddstring_t* fileName, pathdirectory_nodetype_t type, void* paramaters)
{
    assert(fileName && paramaters);
    // We are only interested in files.
    if(type == PT_LEAF)
    {
        autoload_t* data = (autoload_t*)paramaters;
        if(data->loadFiles)
        {
            if(W_AddFile(Str_Text(fileName), false))
                ++data->count;
        }
        else
        {
            addToPathList(&gameResourceFileList, &numGameResourceFileList, Str_Text(fileName));
        }
    }
    return 0; // Continue searching.
}

/**
 * Files with the extensions wad, lmp, pk3, zip and deh in the automatical data
 * directory are added to gameResourceFileList.
 *
 * @return              Number of new files that were loaded.
 */
static int addFilesFromAutoData(boolean loadFiles)
{
    static const char* extensions[] = {
        "wad", "lmp", "pk3", "zip", "deh",
#ifdef UNIX
        "WAD", "LMP", "PK3", "ZIP", "DEH", // upper case alternatives
#endif
        0
    };

    ddstring_t pattern;
    autoload_t data;
    data.loadFiles = loadFiles;
    data.count = 0;

    Str_Init(&pattern);
    { uint i;
    for(i = 0; extensions[i]; ++i)
    {
        Str_Clear(&pattern);
        Str_Appendf(&pattern, "%sauto"DIR_SEP_STR"*.%s", Str_Text(GameInfo_DataPath(DD_GameInfo())), extensions[i]);
        F_AllResourcePaths2(Str_Text(&pattern), autoDataAdder, (void*)&data);
    }}
    Str_Free(&pattern);
    return data.count;
}

static boolean exchangeEntryPoints(pluginid_t pluginId)
{
    if(pluginId != 0)
    {
        // Do the API transfer.
        GETGAMEAPI fptAdr;
        if(!(fptAdr = (GETGAMEAPI) DD_FindEntryPoint(pluginId, "GetGameAPI")))
            return false;
        app.GetGameAPI = fptAdr;
        DD_InitAPI();
        Def_GetGameClasses();
    }
    else
    {
        app.GetGameAPI = 0;
        DD_InitAPI();
        Def_GetGameClasses();
    }
    return true;
}

static __inline boolean isZip(const char* fn)
{
    size_t len = strlen(fn);
    return (len > 4 && (!strnicmp(fn + len - 4, ".pk3", 4) || !strnicmp(fn + len - 4, ".zip", 4)));
}

static __inline boolean isWad(const char* fn)
{
    size_t len = strlen(fn);
    return (len > 4 && !strnicmp(fn + len - 4, ".wad", 4));
}

typedef struct {
    gameinfo_t* info;
    /// @c true iff caller (i.e., DD_ChangeGame) initiated busy mode.
    boolean initiatedBusyMode;
} ddchangegameworker_paramaters_t;

static int DD_ChangeGameWorker(void* paramaters)
{
    assert(paramaters);
    {
    ddchangegameworker_paramaters_t* p = (ddchangegameworker_paramaters_t*)paramaters;
    uint startTime;

    /**
     * Parse the game's main config file.
     * If a custom top-level config is specified; let it override.
     */
    { const ddstring_t* configFileName = 0;
    ddstring_t tmp;
    if(ArgCheckWith("-config", 1))
    {
        Str_Init(&tmp); Str_Set(&tmp, ArgNext());
        F_FixSlashes(&tmp, &tmp);
        configFileName = &tmp;
    }
    else
    {
        configFileName = GameInfo_MainConfig(p->info);
    }

    Con_Message("Parsing primary config: \"%s\"...\n", F_PrettyPath(Str_Text(configFileName)));
    Con_ParseCommands(Str_Text(configFileName), true);
    if(configFileName == &tmp)
        Str_Free(&tmp);
    }

    if(p->initiatedBusyMode)
        Con_SetProgress(10);

    F_InitResourceLocator();
    F_InitializeResourcePathMap();

    // Reset file Ids so previously seen files can be processed again.
    F_ResetFileIds();

    /**
     * Open all the files, load headers, count lumps, etc, etc...
     * \note duplicate processing of the same file is automatically guarded against by
     * the virtual file system layer.
     */
    startTime = Sys_GetRealTime();

    /**
     * Phase 1: Add game-resource files.
     * \fixme dj: First ZIPs then WADs (they may contain WAD files).
     */
#pragma message("!!!WARNING: Phase 1 of game resource loading does not presently prioritize ZIP!!!")
    loadGameResources(p->info, RC_PACKAGE, "");

    /**
     * Phase 2: Add additional game-startup files.
     * \note These must take precedence over Auto but not game-resource files.
     */
    if(gameStartupFiles && gameStartupFiles[0])
        parseStartupFilePathsAndAddFiles(gameStartupFiles);

    if(!DD_IsNullGameInfo(p->info))
    {
        ddstring_t temp;

        /**
         * Phase 3: Add real files from the Auto directory.
         * First ZIPs then WADs (they may contain WAD files).
         */

        // Create default Auto mappings in the runtime directory.
        // Data class resources.
        Str_Init(&temp);
        Str_Appendf(&temp, "%sauto", Str_Text(GameInfo_DataPath(p->info)));
        F_AddResourcePathMapping("auto", Str_Text(&temp));

        // Definition class resources.
        Str_Clear(&temp);
        Str_Appendf(&temp, "%sauto", Str_Text(GameInfo_DefsPath(p->info)));
        F_AddResourcePathMapping("auto", Str_Text(&temp));
        Str_Free(&temp);

        addFilesFromAutoData(false);
        if(numGameResourceFileList > 0)
        {
            size_t i;
            for(i = 0; i < numGameResourceFileList; ++i)
                if(isZip(Str_Text(gameResourceFileList[i])))
                    W_AddFile(Str_Text(gameResourceFileList[i]), false);

            for(i = 0; i < numGameResourceFileList; ++i)
                if(isWad(Str_Text(gameResourceFileList[i])))
                    W_AddFile(Str_Text(gameResourceFileList[i]), false);
        }

        // Final autoload round.
        DD_AutoLoad();
    }

    /// Re-initialize the resource locator as there are now new resources to be found
    /// on existing search paths (probably that is).
    F_InitDirec();
    F_InitResourceLocator();
    Cl_InitTranslations();

    Con_SetProgress(60);
    VERBOSE( Con_Message("  Done in %.2f seconds.\n", (Sys_GetRealTime() - startTime) / 1000.0f) );

    if(!isDedicated && !DD_IsNullGameInfo(p->info))
    {
        // Apply default control bindings for this game.
        B_BindGameDefaults();

        // Read bindings for this game and merge with the working set.
        Con_ParseCommands(Str_Text(GameInfo_BindingConfig(p->info)), false);
    }

    R_InitPatchComposites();
    R_InitFlatTextures();
    R_InitSpriteTextures();

    if(p->initiatedBusyMode)
        Con_SetProgress(120);

    Def_Read();

    if(p->initiatedBusyMode)
        Con_SetProgress(140);

    R_InitSprites(); // Fully initialize sprites.
    R_InitModels();

    UI_LoadTextures();
    Rend_ParticleLoadExtraTextures();

    Def_PostInit();

    if(p->initiatedBusyMode)
        Con_SetProgress(150);

    DD_ReadGameHelp();

    // Re-init to update the title, background etc.
    Rend_ConsoleInit();

    // Reset the tictimer so than any fractional accumulation is not added to
    // the tic/game timer of the newly-loaded game.
    gameTime = 0;
    DD_ResetTimer();

    // Make sure that the next frame does not use a filtered viewer.
    R_ResetViewer();

    if(p->initiatedBusyMode)
        Con_SetProgress(170);

    // Invalidate old cmds and init player values.
    { uint i;
    for(i = 0; i < DDMAXPLAYERS; ++i)
    {
        player_t* plr = &ddPlayers[i];
        ddplayer_t* ddpl = &plr->shared;

        plr->extraLight = plr->targetExtraLight = 0;
        plr->extraLightCounter = 0;

        if(isServer && plr->shared.inGame)
            clients[i].runTime = SECONDS_TO_TICKS(gameTime);
    }}

    if(gx.PostInit)
    {
        gx.PostInit((gameid_t)gameInfoIndex(p->info));
        if(p->initiatedBusyMode)
            Con_SetProgress(190);
    }

    if(!DD_IsNullGameInfo(p->info))
    {
        printGameInfoBanner(p->info);
    }
    else
    {   // Lets play a nice title animation.
        DD_StartTitle();
    }

    if(p->initiatedBusyMode)
    {
        Con_SetProgress(200);
        Con_BusyWorkerEnd();
    }
    return 0;
    }
}

/**
 * Switch to/activate the specified game.
 */
boolean DD_ChangeGame2(gameinfo_t* info, boolean allowReload)
{
    assert(info);
    {
    boolean isReload = false;

    // Ignore attempts to re-load the current game?
    if(DD_GameInfo() == info)
    {
        if(!allowReload)
        {
            if(!DD_IsNullGameInfo(DD_GameInfo()))
                Con_Message("%s (%s) - already loaded.\n", Str_Text(GameInfo_Title(info)), Str_Text(GameInfo_IdentityKey(info)));
            return true;
        }
        // We are re-loading.
        isReload = true;
    }

    // Quit netGame if one is in progress.
    if(netGame)
        Con_Execute(CMDS_DDAY, isServer ? "net server close" : "net disconnect", true, false);

    S_Reset();
    Demo_StopPlayback();

    GL_PurgeDeferredTasks();
    GL_ClearTextureMemory();
    GL_SetFilter(false);

    // If a game is presently loaded; unload it.
    if(!DD_IsNullGameInfo(DD_GameInfo()))
    {
        if(gx.Shutdown)
            gx.Shutdown();
        Con_SaveDefaults();

        LO_Clear();
        R_DestroyObjLinks();

        P_PtcShutdown();
        P_ControlShutdown();
        Con_Execute(CMDS_DDAY, "clearbindings", true, false); 

        { uint i;
        for(i = 0; i < DDMAXPLAYERS; ++i)
        {
            player_t* plr = &ddPlayers[i];
            ddplayer_t* ddpl = &plr->shared;

            // Mobjs go down with the map.
            ddpl->mo = 0;
            // States have changed, the states are unknown.
            ddpl->pSprites[0].statePtr = ddpl->pSprites[1].statePtr = 0;

            //ddpl->inGame = false;
            ddpl->flags &= ~DDPF_CAMERA;

            ddpl->fixedColorMap = 0;
            ddpl->extraLight = 0;
        }}

        Z_FreeTags(PU_GAMESTATIC, PU_PURGELEVEL - 1);
        // If a map was loaded; unload it.
        P_SetCurrentMap(0);
        DAM_Shutdown();
        Cl_Reset();

        R_ShutdownVectorGraphics();
        R_ClearPatchTexs();
        R_DestroyColorPalettes();

        GL_DestroyRuntimeTextures();
        Fonts_ClearRuntimeFonts();

        Sfx_InitLogical();
        P_InitThinkerLists(0x1|0x2);

        Con_ShutdownDatabases();

        // This is now the current game.
        currentGameInfoIndex = gameInfoIndex(findGameInfoForIdentityKey("null-game"));

        Con_InitDatabases();
        DD_Register();

        F_InitResourceLocator();
        F_InitializeResourcePathMap();

        // Reset file IDs so previously seen files can be processed again.
        F_ResetFileIds();

        R_InitVectorGraphics();

        R_InitViewWindow();

        W_Reset();
    }

    FI_Shutdown();
    titleFinale = 0; // If the title finale was in progress it isn't now.

    /// \fixme Materials database should not be shutdown during a reload.
    Materials_Shutdown();

    VERBOSE(
        if(!DD_IsNullGameInfo(info))
        {
            Con_Message("Selecting game '%s'...\n", Str_Text(GameInfo_IdentityKey(info)));
        }
        else if(!isReload)
        {
            Con_Message("Unloaded game.\n");
        }
    )

    if(!exchangeEntryPoints(GameInfo_PluginId(info)))
    {
        Materials_Initialize();
        FI_Init();
        P_PtcInit();

        Con_Message("Warning:DD_ChangeGame: Failed exchanging entrypoints with plugin %i, aborting.\n", (int)GameInfo_PluginId(info));
        return false;
    }

    // This is now the current game.
    currentGameInfoIndex = gameInfoIndex(info);

    Materials_Initialize();
    FI_Init();
    P_PtcInit();

    P_InitMapUpdate();
    DAM_Init();

    if(!DD_IsNullGameInfo(DD_GameInfo()) && gx.PreInit)
        gx.PreInit();

    /**
     * The bulk of this we can do in busy mode unless we are already busy
     * (which can happen if a fatal error occurs during game load and we must
     * shutdown immediately; Sys_Shutdown will call back to load the special
     * "null-game" info).
     */
    { ddchangegameworker_paramaters_t p;
    p.info = info;
    p.initiatedBusyMode = !Con_IsBusy();
    if(p.initiatedBusyMode)
    {
        Con_InitProgress(200);
        Con_Busy(BUSYF_PROGRESS_BAR | (verbose? BUSYF_CONSOLE_OUTPUT : 0),
                 (DD_IsNullGameInfo(info)?"Unloading game...":"Changing game..."), DD_ChangeGameWorker, &p);
    }
    else
    {   /// \todo Update the current task name and push progress.
        DD_ChangeGameWorker(&p);
    }
    }

    /**
     * Clear any input events we may have accumulated during this process.
     * \note Only necessary here because we might not have been able to use
     * busy mode (which would normally do this for us on end).
     */
    DD_ClearEvents();
    return true;
    }
}

boolean DD_ChangeGame(gameinfo_t* info)
{
    return DD_ChangeGame2(info, false);
}

/**
 * Looks for new files to autoload from the auto-load data directory.
 */
static void DD_AutoLoad(void)
{
    /**
     * Keep loading files if any are found because virtual files may now
     * exist in the auto-load directory.
     */
    { int numNewFiles;
    while((numNewFiles = addFilesFromAutoData(true)) > 0)
    {
        VERBOSE( Con_Message("Autoload round completed with %i new files.\n", numNewFiles) );
    }}
}

static int countAvailableGames(void)
{
    int i, numAvailableGames = 0;
    for(i = 0; i < gameInfoCount; ++i)
    {
        gameinfo_t* info = gameInfo[i];
        if(DD_IsNullGameInfo(info) || !allGameResourcesFound(info))
            continue;
        ++numAvailableGames;
    }
    return numAvailableGames;
}

/**
 * Attempt automatic game selection.
 */
void DD_AutoselectGame(void)
{
    int numAvailableGames = countAvailableGames();

    if(0 >= numAvailableGames)
        return;

    if(1 == numAvailableGames)
    {   // Find this game and select it.
        int i;
        for(i = 0; i < gameInfoCount; ++i)
        {
            gameinfo_t* info = gameInfo[i];
            if(DD_IsNullGameInfo(info))
                continue;
            if(!allGameResourcesFound(info))
                continue;
            DD_ChangeGame(info);
            break;
        }
        return;
    }

    {
    const char* expGame = ArgCheckWith("-game", 1)? ArgNext() : 0;
    int pass = expGame? 0 : 1;
    do
    {
        int infoIndex = 0;
        do
        {
            gameinfo_t* info = gameInfo[infoIndex];

            if(DD_IsNullGameInfo(info))
                continue;
            if(!allGameResourcesFound(info))
                continue;

            switch(pass)
            {
            case 0: // Command line modestring match for-development/debug (e.g., "-game doom1-ultimate").
                if(!Str_CompareIgnoreCase(GameInfo_IdentityKey(info), expGame))
                    DD_ChangeGame(info);
                break;

            case 1: // Command line name flag match (e.g., "-doom2").
                if((GameInfo_CmdlineFlag (info) && ArgCheck(Str_Text(GameInfo_CmdlineFlag (info)))) ||
                   (GameInfo_CmdlineFlag2(info) && ArgCheck(Str_Text(GameInfo_CmdlineFlag2(info)))))
                    DD_ChangeGame(info);
                break;
            }
        } while(++infoIndex < gameInfoCount && DD_IsNullGameInfo(DD_GameInfo()));
    } while(++pass < 2 && DD_IsNullGameInfo(DD_GameInfo()));
    }
}

int DD_EarlyInit(void)
{
    ddstring_t dataPath, defsPath;

    // Bring the console online as soon as we can.
    DD_ConsoleInit();

    // The memory zone must be online before attempting to populate the
    // console command, variable (etc...) databases.
    if(!Z_Init())
    {
        DD_ErrorBox(true, "Error initializing memory zone.");
    }

    Con_InitDatabases();

    // Register the engine's console commands and variables.
    DD_Register();

    // Bring the window manager online.
    Sys_InitWindowManager();

    /**
     * One-time creation and initialization of the special "null-game"
     * object (activated once created).
     *
     * \note Ideally this would call DD_ChangeGame but not all required
     * subsystems are online at this time.
     */
    Str_Init(&dataPath);
    Str_Set(&dataPath, DD_BASEPATH_DATA);
    Str_Strip(&dataPath);
    F_FixSlashes(&dataPath, &dataPath);
    F_ExpandBasePath(&dataPath, &dataPath);
    if(Str_RAt(&dataPath, 0) != DIR_SEP_CHAR)
        Str_AppendChar(&dataPath, DIR_SEP_CHAR);

    Str_Init(&defsPath);
    Str_Set(&defsPath, DD_BASEPATH_DEFS);
    Str_Strip(&defsPath);
    F_FixSlashes(&defsPath, &defsPath);
    F_ExpandBasePath(&defsPath, &defsPath);
    if(Str_RAt(&defsPath, 0) != DIR_SEP_CHAR)
        Str_AppendChar(&defsPath, DIR_SEP_CHAR);

    currentGameInfoIndex = gameInfoIndex(addGameInfoRecord(0, "null-game", &dataPath, &defsPath, "doomsday.cfg", 0, 0, 0, 0));

    Str_Free(&defsPath);
    Str_Free(&dataPath);
    return true;
}

/**
 * Engine initialization. When complete, starts the "game loop".
 */
int DD_Main(void)
{
    // By default, use the resolution defined in (default).cfg.
    int winWidth = defResX, winHeight = defResY, winBPP = defBPP, winX = 0, winY = 0;
    uint winFlags = DDWF_VISIBLE | DDWF_CENTER | (defFullscreen? DDWF_FULLSCREEN : 0);
    boolean noCenter = false;
    int exitCode = 0;

    // Check for command line options modifying the defaults.
    if(ArgCheckWith("-width", 1))
        winWidth = atoi(ArgNext());
    if(ArgCheckWith("-height", 1))
        winHeight = atoi(ArgNext());
    if(ArgCheckWith("-winsize", 2))
    {
        winWidth = atoi(ArgNext());
        winHeight = atoi(ArgNext());
    }
    if(ArgCheckWith("-bpp", 1))
        winBPP = atoi(ArgNext());
    if(winBPP != 16 && winBPP != 32)
        winBPP = 32;
    if(ArgCheck("-nocenter"))
        noCenter = true;
    if(ArgCheckWith("-xpos", 1))
    {
        winX = atoi(ArgNext());
        noCenter = true;
    }
    if(ArgCheckWith("-ypos", 1))
    {
        winY = atoi(ArgNext());
        noCenter = true;
    }
    if(noCenter)
        winFlags &= ~DDWF_CENTER;

    if(ArgExists("-nofullscreen") || ArgExists("-window"))
        winFlags &= ~DDWF_FULLSCREEN;

    if(!Sys_SetWindow(windowIDX, winX, winY, winWidth, winHeight, winBPP, winFlags, 0))
        return -1;

    if(!GL_EarlyInit())
    {
        Sys_CriticalMessage("GL_EarlyInit() failed.");
        return -1;
    }

<<<<<<< HEAD
    if(!novideo)
=======
    if(!novideo && !isDedicated)
>>>>>>> 6bfdaaa9
    {
        // Render a few black frames before we continue. This will help to
        // stabilize things before we begin drawing for real and to avoid any
        // unwanted video artefacts.
        { int i = 0;
        while(i++ < 3)
        {
            glClear(GL_COLOR_BUFFER_BIT);
            GL_DoUpdate();
        }}
    }

    Sys_Init();

    // Initialize the subsystems needed prior to entering busy mode.
    Fonts_Init();
    if(!isDedicated)
    {
        FR_Init();
    }

    // Enter busy mode until startup complete.
    Con_InitProgress(200);
    Con_Busy(BUSYF_NO_UPLOADS | BUSYF_STARTUP | BUSYF_PROGRESS_BAR | (verbose? BUSYF_CONSOLE_OUTPUT : 0),
            "Starting up...", DD_StartupWorker, 0);

    // Engine initialization is complete. Now finish up with the GL.
    GL_Init();
    GL_InitRefresh();

    // Do deferred uploads.
    Con_InitProgress(200);
    Con_Busy(BUSYF_STARTUP | BUSYF_PROGRESS_BAR | BUSYF_ACTIVITY | (verbose? BUSYF_CONSOLE_OUTPUT : 0),
             "Buffering...", DD_DummyWorker, 0);

    // Unless we reenter busy-mode due to automatic game selection, we won't be
    // drawing anything further until DD_GameLoop; so lets clean up.
    if(!novideo)
    {
        glClear(GL_COLOR_BUFFER_BIT);
        GL_DoUpdate();
    }

    // Add resources specified using -iwad options on the command line.
#pragma message("!!!WARNING: Re-implement support for the -iwad option!!!")
#if 0
    {int p;
    for(p = 0; p < Argc(); ++p)
    {
        if(!ArgRecognize("-iwad", Argv(p)))
            continue;

        while(++p != Argc() && !ArgIsOption(p))
            addToPathList(&gameResourceFileList, &numGameResourceFileList, Argv(p));

        p--;/* For ArgIsOption(p) necessary, for p==Argc() harmless */
    }}
#endif

    // Try to locate all required data files for all registered games.
    { int i;
    for(i = 0; i < gameInfoCount; ++i)
    {
        gameinfo_t* info = gameInfo[i];
        if(DD_IsNullGameInfo(info))
            continue;
        VERBOSE( Con_Printf("Locating resources for \"%s\"...\n", Str_Text(GameInfo_Title(info))) );
        locateGameResources(info);
        VERBOSE( DD_PrintGameInfo(info, PGIF_LIST_STARTUP_RESOURCES|PGIF_STATUS) );
    }}

    // Attempt automatic game selection.
    if(!ArgExists("-noautoselect"))
    {
        DD_AutoselectGame();
    }

    // Load resources specified using -file options on the command line.
    {int p;
    for(p = 0; p < Argc(); ++p)
    {
        if(!ArgRecognize("-file", Argv(p)))
            continue;

        while(++p != Argc() && !ArgIsOption(p))
            W_AddFile(Argv(p), false);

        p--;/* For ArgIsOption(p) necessary, for p==Argc() harmless */
    }}

    /// Re-initialize the resource locator as there are now new resources to be found
    /// on existing search paths (probably that is).
    F_InitDirec();
    F_InitResourceLocator();

    // One-time execution of various command line features available during startup.
    if(ArgCheckWith("-dumplump", 1))
    {
        lumpnum_t lumpNum;
        if((lumpNum = W_CheckLumpNumForName(ArgNext())) != -1)
            W_DumpLump(lumpNum, 0);
    }
    if(ArgCheck("-dumpwaddir"))
        W_PrintLumpDirectory();

    // Try to load the autoexec file. This is done here to make sure everything is
    // initialized: the user can do here anything that s/he'd be able to do in-game
    // provided a game was loaded during startup.
    Con_ParseCommands("autoexec.cfg", false);

    // Read additional config files that should be processed post engine init.
    if(ArgCheckWith("-parse", 1))
    {
        uint startTime;
        Con_Message("Parsing additional (pre-init) config files:\n");
        startTime = Sys_GetRealTime();
        for(;;)
        {
            const char* arg = ArgNext();
            if(!arg || arg[0] == '-')
                break;
            Con_Message("  Processing \"%s\"...\n", F_PrettyPath(arg));
            Con_ParseCommands(arg, false);
        }
        VERBOSE( Con_Message("  Done in %.2f seconds.\n", (Sys_GetRealTime() - startTime) / 1000.0f) );
    }

    // A console command on the command line?
    { int p;
    for(p = 1; p < Argc() - 1; p++)
    {
        if(stricmp(Argv(p), "-command") && stricmp(Argv(p), "-cmd"))
            continue;

        for(++p; p < Argc(); p++)
        {
            const char* arg = Argv(p);

            if(arg[0] == '-')
            {
                p--;
                break;
            }
            Con_Execute(CMDS_CMDLINE, arg, false, false);
        }
    }}

    /**
     * One-time execution of network commands on the command line.
     * Commands are only executed if we have loaded a game during startup.
     */
    if(!DD_IsNullGameInfo(DD_GameInfo()))
    {
        // Client connection command.
        if(ArgCheckWith("-connect", 1))
            Con_Executef(CMDS_CMDLINE, false, "connect %s", ArgNext());

        // Server start command.
        // (shortcut for -command "net init tcpip; net server start").
        if(ArgExists("-server"))
        {
            if(!N_InitService(true))
                Con_Message("Can't start server: network init failed.\n");
            else
                Con_Executef(CMDS_CMDLINE, false, "net server start");
        }
    }
    else
    {   // No game loaded.
        // Ok, lets get most of everything else initialized.
        F_InitResourceLocator();
        F_InitializeResourcePathMap();
        F_InitDirec();

        // Reset file IDs so previously seen files can be processed again.
        F_ResetFileIds();

        R_InitPatchComposites();
        R_InitFlatTextures();
        R_InitSpriteTextures();

        Def_Read();

        R_InitSprites();
        R_InitModels();
        Rend_ParticleLoadExtraTextures();
        Cl_InitTranslations();

        Def_PostInit();

        // Lets play a nice title animation.
        DD_StartTitle();

        // We'll open the console and print a list of the known games too.
        Con_Execute(CMDS_DDAY, "conopen", true, false);
        if(!ArgExists("-noautoselect"))
            Con_Printf("Automatic game selection failed.\n");
        Con_Execute(CMDS_DDAY, "listgames", false, false);
        Con_Message("Use the 'load' command to load a game. For example: \"load gamename\".\n");
    }

    // Start the game loop.
    exitCode = DD_GameLoop();

    // Time to shutdown.
    Sys_Shutdown();

    // Bye!
    return exitCode;
}

static int DD_StartupWorker(void* parm)
{
#ifdef WIN32
    // Initialize COM for this thread (needed for DirectInput).
    CoInitialize(NULL);
#endif

    // Initialize the key mappings.
    DD_InitInput();

    Con_SetProgress(10);

    // Any startup hooks?
    DD_CallHooks(HOOK_STARTUP, 0, 0);

    Con_SetProgress(20);

    // Was the change to userdir OK?
    if(ArgCheckWith("-userdir", 1) && !app.usingUserDir)
        Con_Message("--(!)-- User directory not found (check -userdir).\n");

    bamsInit(); // Binary angle calculations.

    // Initialize the file system databases.
    Zip_Init();
    W_Init();
    F_InitResourceLocator();
    F_InitializeResourcePathMap();

    // Initialize the definition databases.
    Def_Init();

    Con_SetProgress(40);

    Net_Init();
    // Now we can hide the mouse cursor for good.
    Sys_HideMouse();

    // Read config files that should be read BEFORE engine init.
    if(ArgCheckWith("-cparse", 1))
    {
        uint startTime;
        Con_Message("Parsing additional (pre-init) config files:\n");
        startTime = Sys_GetRealTime();
        for(;;)
        {
            const char* arg = ArgNext();
            if(!arg || arg[0] == '-')
                break;
            Con_Message("  Processing \"%s\"...\n", F_PrettyPath(arg));
            Con_ParseCommands(arg, false);
        }
        VERBOSE( Con_Message("  Done in %.2f seconds.\n", (Sys_GetRealTime() - startTime) / 1000.0f) );
    }

    // Add required engine resource files.
    { ddstring_t foundPath; Str_Init(&foundPath);
    if(F_FindResource2(RC_PACKAGE, "doomsday.pk3", &foundPath) != 0)
        W_AddFile(Str_Text(&foundPath), false);
    else
        Con_Error("DD_StartupWorker: Failed to locate required resource \"doomsday.pk3\".");
    Str_Free(&foundPath);
    }

    // No more WADs will be loaded in startup mode after this point.
    W_EndStartup();

    F_InitDirec();

    // Load engine help resources.
    DD_InitHelp();

    Con_SetProgress(60);

    // Execute the startup script (Startup.cfg).
    Con_ParseCommands("startup.cfg", false);

    // Get the material manager up and running.
    Con_SetProgress(90);
    GL_EarlyInitTextureManager();
    Materials_Initialize();

    Con_SetProgress(140);
    Con_Message("Initializing Binding subsystem...\n");
    B_Init();

    Con_SetProgress(150);
    R_Init();

    Con_SetProgress(165);
    Net_InitGame();
    Demo_Init();

    Con_Message("Initializing InFine subsystem...\n");
    FI_Init();

    Con_Message("Initializing UI subsystem...\n");
    UI_Init();

    Con_SetProgress(190);

    // In dedicated mode the console must be opened, so all input events
    // will be handled by it.
    if(isDedicated)
        Con_Open(true);

    Con_SetProgress(199);

    DD_CallHooks(HOOK_INIT, 0, 0); // Any initialization hooks?

    Con_SetProgress(200);

#ifdef WIN32
    // This thread has finished using COM.
    CoUninitialize();
#endif

    Con_BusyWorkerEnd();
    return 0;
}

/**
 * This only exists so we have something to call while the deferred uploads of the
 * startup are processed.
 */
static int DD_DummyWorker(void *parm)
{
    Con_SetProgress(200);
    Con_BusyWorkerEnd();
    return 0;
}

void DD_CheckTimeDemo(void)
{
    static boolean checked = false;

    if(!checked)
    {
        checked = true;
        if(ArgCheckWith("-timedemo", 1) || // Timedemo mode.
           ArgCheckWith("-playdemo", 1)) // Play-once mode.
        {
            char            buf[200];

            sprintf(buf, "playdemo %s", ArgNext());
            Con_Execute(CMDS_CMDLINE, buf, false, false);
        }
    }
}

typedef struct {
    /// @c true iff caller (i.e., DD_UpdateEngineState) initiated busy mode.
    boolean initiatedBusyMode;
} ddupdateenginestateworker_paramaters_t;

static int DD_UpdateEngineStateWorker(void* paramaters)
{
    assert(paramaters);
    {
    ddupdateenginestateworker_paramaters_t* p = (ddupdateenginestateworker_paramaters_t*) paramaters;

    if(!novideo)
    {
        GL_InitRefresh();
    }

    if(p->initiatedBusyMode)
        Con_SetProgress(50);

    R_Update();

    if(p->initiatedBusyMode)
    {
        Con_SetProgress(200);
        Con_BusyWorkerEnd();
    }
    return 0;
    }
}

void DD_UpdateEngineState(void)
{
    boolean hadFog;

    // Update refresh.
    Con_Message("Updating engine state...\n");

    // Update the dir/WAD translations.
    F_InitDirec();

    if(!DD_IsNullGameInfo(DD_GameInfo()) && gx.UpdateState)
        gx.UpdateState(DD_PRE);

    // Stop playing sounds and music.
    GL_SetFilter(false);
    Demo_StopPlayback();
    S_Reset();

    hadFog = usingFog;
    GL_TotalReset();
    GL_TotalRestore(); // Bring GL back online.

    // Make sure the fog is enabled, if necessary.
    if(hadFog)
        GL_UseFog(true);

    /**
     * The bulk of this we can do in busy mode unless we are already busy
     * (which can happen during a runtime game change).
     */
    { ddupdateenginestateworker_paramaters_t p;
    p.initiatedBusyMode = !Con_IsBusy();
    if(p.initiatedBusyMode)
    {
        Con_InitProgress(200);
        Con_Busy(BUSYF_ACTIVITY | BUSYF_PROGRESS_BAR | (verbose? BUSYF_CONSOLE_OUTPUT : 0),
                 "Updating engine state...", DD_UpdateEngineStateWorker, &p);
    }
    else
    {   /// \todo Update the current task name and push progress.
        DD_UpdateEngineStateWorker(&p);
    }
    }

    if(!DD_IsNullGameInfo(DD_GameInfo()) && gx.UpdateState)
        gx.UpdateState(DD_POST);

    // Reset the anim groups (if in-game)
    Materials_ResetAnimGroups();
}

/* *INDENT-OFF* */
ddvalue_t ddValues[DD_LAST_VALUE - DD_FIRST_VALUE - 1] = {
    {&netGame, 0},
    {&isServer, 0},                         // An *open* server?
    {&isClient, 0},
    {&allowFrames, &allowFrames},
    {&consolePlayer, &consolePlayer},
    {&displayPlayer, 0 /*&displayPlayer*/}, // use R_SetViewPortPlayer() instead
    {&mipmapping, 0},
    {&filterUI, 0},
    {&defResX, &defResX},
    {&defResY, &defResY},
    {&skyDetail, 0},
    {0, 0}, //{&mouseInverseY, &mouseInverseY},
    {&levelFullBright, &levelFullBright},
    {&CmdReturnValue, 0},
    {&gameReady, &gameReady},
    {&isDedicated, 0},
    {&novideo, 0},
    {&defs.count.mobjs.num, 0},
    {&gotFrame, 0},
    {&playback, 0},
    {&defs.count.sounds.num, 0},
    {&defs.count.music.num, 0},
    {0, 0},
    {&clientPaused, &clientPaused},
    {&weaponOffsetScaleY, &weaponOffsetScaleY},
    {&monochrome, &monochrome},
    {&gameDataFormat, &gameDataFormat},
    {&gameDrawHUD, 0},
    {&upscaleAndSharpenPatches, &upscaleAndSharpenPatches},
    {&symbolicEchoMode, &symbolicEchoMode},
    {&numTexUnits, 0}
};
/* *INDENT-ON* */

/**
 * Get a 32-bit signed integer value.
 */
int DD_GetInteger(int ddvalue)
{
    switch(ddvalue)
    {
    case DD_WINDOW_WIDTH:
        return theWindow->width;

    case DD_WINDOW_HEIGHT:
        return theWindow->height;

    case DD_DYNLIGHT_TEXTURE:
        return (int) GL_PrepareLSTexture(LST_DYNAMIC);

    case DD_NUMLUMPS:
        return W_LumpCount();

    case DD_MAP_MUSIC:
        { gamemap_t *map = P_GetCurrentMap();
        ded_mapinfo_t *mapInfo = Def_GetMapInfo(P_GetMapID(map));

        if(mapInfo)
            return Def_GetMusicNum(mapInfo->music);
        return -1;
        }
    default: break;
    }

    if(ddvalue >= DD_LAST_VALUE || ddvalue <= DD_FIRST_VALUE)
        return 0;
    if(ddValues[ddvalue].readPtr == 0)
        return 0;
    return *ddValues[ddvalue].readPtr;
}

/**
 * Set a 32-bit signed integer value.
 */
void DD_SetInteger(int ddvalue, int parm)
{
    if(ddvalue <= DD_FIRST_VALUE || ddvalue >= DD_LAST_VALUE)
        return;
    if(ddValues[ddvalue].writePtr)
        *ddValues[ddvalue].writePtr = parm;
}

/**
 * Get a pointer to the value of a variable. Not all variables support
 * this. Added for 64-bit support.
 */
void* DD_GetVariable(int ddvalue)
{
    switch(ddvalue)
    {
    case DD_GAME_EXPORTS:
        return &gx;

    case DD_VIEW_X:
        return &viewX;

    case DD_VIEW_Y:
        return &viewY;

    case DD_VIEW_Z:
        return &viewZ;

    case DD_VIEW_ANGLE:
        return &viewAngle;

    case DD_VIEW_PITCH:
        return &viewPitch;

    case DD_SECTOR_COUNT:
        return &numSectors;

    case DD_LINE_COUNT:
        return &numLineDefs;

    case DD_SIDE_COUNT:
        return &numSideDefs;

    case DD_VERTEX_COUNT:
        return &numVertexes;

    case DD_POLYOBJ_COUNT:
        return &numPolyObjs;

    case DD_SEG_COUNT:
        return &numSegs;

    case DD_SUBSECTOR_COUNT:
        return &numSSectors;

    case DD_NODE_COUNT:
        return &numNodes;

    case DD_MATERIAL_COUNT:
        {
        static uint value;
        value = Materials_Count();
        return &value;
        }
    case DD_TRACE_ADDRESS:
        return &traceLOS;

    case DD_TRANSLATIONTABLES_ADDRESS:
        return translationTables;

    case DD_MAP_NAME:
    {
        gamemap_t *map = P_GetCurrentMap();
        ded_mapinfo_t *mapInfo = Def_GetMapInfo(P_GetMapID(map));

        if(mapInfo && mapInfo->name[0])
        {
            int id;

            if((id = Def_Get(DD_DEF_TEXT, mapInfo->name, NULL)) != -1)
            {
                return defs.text[id].text;
            }

            return mapInfo->name;
        }
        break;
    }
    case DD_MAP_AUTHOR:
    {
        gamemap_t *map = P_GetCurrentMap();
        ded_mapinfo_t *mapInfo = Def_GetMapInfo(P_GetMapID(map));

        if(mapInfo && mapInfo->author[0])
            return mapInfo->author;
        break;
    }
    case DD_MAP_MIN_X:
    {
        gamemap_t  *map = P_GetCurrentMap();
        if(map)
            return &map->bBox[BOXLEFT];
        else
            return NULL;
    }
    case DD_MAP_MIN_Y:
    {
        gamemap_t  *map = P_GetCurrentMap();
        if(map)
            return &map->bBox[BOXBOTTOM];
        else
            return NULL;
    }
    case DD_MAP_MAX_X:
    {
        gamemap_t  *map = P_GetCurrentMap();
        if(map)
            return &map->bBox[BOXRIGHT];
        else
            return NULL;
    }
    case DD_MAP_MAX_Y:
    {
        gamemap_t  *map = P_GetCurrentMap();
        if(map)
            return &map->bBox[BOXTOP];
        else
            return NULL;
    }
    case DD_PSPRITE_OFFSET_X:
        return &pspOffset[VX];

    case DD_PSPRITE_OFFSET_Y:
        return &pspOffset[VY];

    case DD_PSPRITE_LIGHTLEVEL_MULTIPLIER:
        return &pspLightLevelMultiplier;

    /*case DD_CPLAYER_THRUST_MUL:
        return &cplrThrustMul;*/

    case DD_GRAVITY:
        return &mapGravity;

    case DD_TORCH_RED:
        return &torchColor[CR];

    case DD_TORCH_GREEN:
        return &torchColor[CG];

    case DD_TORCH_BLUE:
        return &torchColor[CB];

    case DD_TORCH_ADDITIVE:
        return &torchAdditive;
#ifdef WIN32
    case DD_WINDOW_HANDLE:
        return Sys_GetWindowHandle(windowIDX);
#endif

    // We have to separately calculate the 35 Hz ticks.
    case DD_GAMETIC:
        { static timespan_t       fracTic;
        fracTic = gameTime * TICSPERSEC;
        return &fracTic;
        }
    case DD_OPENRANGE:
        return &openrange;

    case DD_OPENTOP:
        return &opentop;

    case DD_OPENBOTTOM:
        return &openbottom;

    case DD_LOWFLOOR:
        return &lowfloor;

    case DD_NUMLUMPS:
        { static int count;
        count = W_LumpCount();
        return &count;
        }
    default: break;
    }

    if(ddvalue >= DD_LAST_VALUE || ddvalue <= DD_FIRST_VALUE)
        return 0;

    // Other values not supported.
    return ddValues[ddvalue].writePtr;
}

/**
 * Set the value of a variable. The pointer can point to any data, its
 * interpretation depends on the variable. Added for 64-bit support.
 */
void DD_SetVariable(int ddvalue, void *parm)
{
    if(ddvalue <= DD_FIRST_VALUE || ddvalue >= DD_LAST_VALUE)
    {
        switch(ddvalue)
        {
        case DD_VIEW_X:
            viewX = *(float*) parm;
            return;

        case DD_VIEW_Y:
            viewY = *(float*) parm;
            return;

        case DD_VIEW_Z:
            viewZ = *(float*) parm;
            return;

        case DD_VIEW_ANGLE:
            viewAngle = *(angle_t*) parm;
            return;

        case DD_VIEW_PITCH:
            viewPitch = *(float*) parm;
            return;

        /*case DD_CPLAYER_THRUST_MUL:
            cplrThrustMul = *(float*) parm;
            return;*/

        case DD_GRAVITY:
            mapGravity = *(float*) parm;
            return;

        case DD_PSPRITE_OFFSET_X:
            pspOffset[VX] = *(float*) parm;
            return;

        case DD_PSPRITE_OFFSET_Y:
            pspOffset[VY] = *(float*) parm;
            return;

        case DD_PSPRITE_LIGHTLEVEL_MULTIPLIER:
            pspLightLevelMultiplier = *(float*) parm;
            return;

        case DD_TORCH_RED:
            torchColor[CR] = MINMAX_OF(0, *((float*) parm), 1);
            return;

        case DD_TORCH_GREEN:
            torchColor[CG] = MINMAX_OF(0, *((float*) parm), 1);
            return;

        case DD_TORCH_BLUE:
            torchColor[CB] = MINMAX_OF(0, *((float*) parm), 1);
            return;

        case DD_TORCH_ADDITIVE:
            torchAdditive = (*(int*) parm)? true : false;
            break;

        default:
            break;
        }
    }
}

materialnamespaceid_t DD_ParseMaterialNamespace(const char* str)
{
    if(!str || 0 == strlen(str))
        return MN_ANY;

    if(!stricmp(str, MN_TEXTURES_NAME)) return MN_TEXTURES;
    if(!stricmp(str, MN_FLATS_NAME))    return MN_FLATS;
    if(!stricmp(str, MN_SPRITES_NAME))  return MN_SPRITES;
    if(!stricmp(str, MN_SYSTEM_NAME))   return MN_SYSTEM;

    return MATERIALNAMESPACE_COUNT; // Unknown.
}

texturenamespaceid_t DD_ParseTextureNamespace(const char* str)
{
    if(!str || 0 == strlen(str))
        return TN_ANY;

    if(!stricmp(str, TN_TEXTURES_NAME))             return TN_TEXTURES;
    if(!stricmp(str, TN_FLATS_NAME))                return TN_FLATS;
    if(!stricmp(str, TN_SPRITES_NAME))              return TN_SPRITES;
    if(!stricmp(str, TN_PATCHES_NAME))              return TN_PATCHES;
    if(!stricmp(str, TN_SYSTEM_NAME))               return TN_SYSTEM;
    if(!stricmp(str, TN_DETAILS_NAME))              return TN_DETAILS;
    if(!stricmp(str, TN_REFLECTIONS_NAME))          return TN_REFLECTIONS;
    if(!stricmp(str, TN_MASKS_NAME))                return TN_MASKS;
    if(!stricmp(str, TN_MODELSKINS_NAME))           return TN_MASKS;
    if(!stricmp(str, TN_MODELREFLECTIONSKINS_NAME)) return TN_MODELREFLECTIONSKINS;
    if(!stricmp(str, TN_LIGHTMAPS_NAME))            return TN_LIGHTMAPS;
    if(!stricmp(str, TN_FLAREMAPS_NAME))            return TN_FLAREMAPS;

    return TEXTURENAMESPACE_COUNT; // Unknown.
}

materialnamespaceid_t DD_ParseFontNamespace(const char* str)
{
    if(!str || 0 == strlen(str))
        return FN_ANY;

    if(!stricmp(str, FN_GAME_NAME))     return FN_GAME;
    if(!stricmp(str, FN_SYSTEM_NAME))   return FN_SYSTEM;

    return FONTNAMESPACE_COUNT; // Unknown.
}

const ddstring_t* DD_TextureNamespaceNameForId(texturenamespaceid_t id)
{
    static const ddstring_t namespaceNames[TEXTURENAMESPACE_COUNT+1] = {
        /* No namespace name */         { "" },
        /* TN_SYSTEM */                 { TN_SYSTEM_NAME },
        /* TN_FLATS */                  { TN_FLATS_NAME  },
        /* TN_TEXTURES */               { TN_TEXTURES_NAME },
        /* TN_SPRITES */                { TN_SPRITES_NAME },
        /* TN_PATCHES */                { TN_PATCHES_NAME },
        /* TN_DETAILS */                { TN_DETAILS_NAME },
        /* TN_REFLECTIONS */            { TN_REFLECTIONS_NAME },
        /* TN_MASKS */                  { TN_MASKS_NAME },
        /* TN_MODELSKINS */             { TN_MODELSKINS_NAME },
        /* TN_MODELREFLECTIONSKINS */   { TN_MODELREFLECTIONSKINS_NAME },
        /* TN_LIGHTMAPS */              { TN_LIGHTMAPS_NAME },
        /* TN_FLAREMAPS */              { TN_FLAREMAPS_NAME }
    };
    if(VALID_TEXTURENAMESPACE(id))
        return namespaceNames + 1 + (id - TEXTURENAMESPACE_FIRST);
    return namespaceNames + 0;
}

materialnum_t DD_MaterialForTextureIndex(uint index, texturenamespaceid_t texNamespace)
{
    const texture_t* tex;
    if(index != 0 && (tex = GL_TextureByIndex(index-1, texNamespace)))
    {
        materialnum_t result;
        dduri_t* path = Uri_ConstructDefault();
        Uri_SetPath(path, Texture_Name(tex));
        Uri_SetScheme(path, Str_Text(Materials_NamespaceNameForTextureNamespace(texNamespace)));
        result = Materials_IndexForUri(path);
        Uri_Destruct(path);
        return result;
    }
    return 0;
}

/**
 * Gets the data of a player.
 */
ddplayer_t* DD_GetPlayer(int number)
{
    return (ddplayer_t *) &ddPlayers[number].shared;
}

/**
 * Convert propertyType enum constant into a string for error/debug messages.
 */
const char* value_Str(int val)
{
    static char valStr[40];
    struct val_s {
        int                 val;
        const char*         str;
    } valuetypes[] =
    {
        { DDVT_BOOL, "DDVT_BOOL" },
        { DDVT_BYTE, "DDVT_BYTE" },
        { DDVT_SHORT, "DDVT_SHORT" },
        { DDVT_INT, "DDVT_INT" },
        { DDVT_UINT, "DDVT_UINT" },
        { DDVT_FIXED, "DDVT_FIXED" },
        { DDVT_ANGLE, "DDVT_ANGLE" },
        { DDVT_FLOAT, "DDVT_FLOAT" },
        { DDVT_LONG, "DDVT_LONG" },
        { DDVT_ULONG, "DDVT_ULONG" },
        { DDVT_PTR, "DDVT_PTR" },
        { DDVT_BLENDMODE, "DDVT_BLENDMODE" },
        { 0, NULL }
    };
    uint i;

    for(i = 0; valuetypes[i].str; ++i)
        if(valuetypes[i].val == val)
            return valuetypes[i].str;

    sprintf(valStr, "(unnamed %i)", val);
    return valStr;
}

D_CMD(Load)
{
    boolean didLoadGame = false, didLoadResource = false;
    ddstring_t foundPath, searchPath;
    int arg = 1;

    Str_Init(&searchPath);
    Str_Set(&searchPath, argv[arg]);
    Str_Strip(&searchPath);
    if(Str_IsEmpty(&searchPath))
    {
        Str_Free(&searchPath);
        return false;
    }

    // Ignore attempts to load directories.
    if(Str_RAt(&searchPath, 0) == DIR_SEP_CHAR || Str_RAt(&searchPath, 0) == DIR_WRONG_SEP_CHAR)
    {
        Con_Message("Directories cannot be \"loaded\" (only files and/or known games).\n");
        Str_Free(&searchPath);
        return true;
    }

    // Are we loading a game?
    { gameinfo_t* info = findGameInfoForIdentityKey(Str_Text(&searchPath));
    if(NULL != info)
    {
        if(!DD_ChangeGame(info))
        {
            Str_Free(&searchPath);
            return false;
        }
        didLoadGame = true;
        ++arg;
    }}

    // Try the resource locator.
    Str_Init(&foundPath);
    for(; arg < argc; ++arg)
    {
        Str_Set(&searchPath, argv[arg]);
        Str_Strip(&searchPath);

        if(F_FindResource2(RC_PACKAGE, Str_Text(&searchPath), &foundPath) != 0 &&
           W_AddFile(Str_Text(&foundPath), false))
            didLoadResource = true;
    }
    Str_Free(&foundPath);

    if(didLoadResource)
        DD_UpdateEngineState();

    Str_Free(&searchPath);
    return (didLoadGame || didLoadResource);
}

D_CMD(Unload)
{
    ddstring_t foundPath, searchPath;
    int result = 0;

    // No arguments; unload the current game if loaded.
    if(argc == 1)
    {
        if(DD_IsNullGameInfo(DD_GameInfo()))
        {
            Con_Message("There is no game currently loaded.\n");
            return true;
        }
        return DD_ChangeGame(findGameInfoForIdentityKey("null-game"));
    }

    Str_Init(&searchPath);
    Str_Set(&searchPath, argv[1]);
    Str_Strip(&searchPath);
    if(Str_IsEmpty(&searchPath))
    {
        Str_Free(&searchPath);
        return false;
    }

    // Ignore attempts to unload directories.
    if(Str_RAt(&searchPath, 0) == DIR_SEP_CHAR || Str_RAt(&searchPath, 0) == DIR_WRONG_SEP_CHAR)
    {
        Con_Message("Directories cannot be \"unloaded\" (only files and/or known games).\n");
        Str_Free(&searchPath);
        return true;
    }

    // Unload the current game if specified.
    { gameinfo_t* info;
    if(argc == 2 && (info = findGameInfoForIdentityKey(Str_Text(&searchPath))) != 0)
    {
        Str_Free(&searchPath);
        if(!DD_IsNullGameInfo(DD_GameInfo()))
            return DD_ChangeGame(findGameInfoForIdentityKey("null-game"));

        Con_Message("%s is not currently loaded.\n", Str_Text(GameInfo_IdentityKey(info)));
        return true;
    }}

    /// Try the resource locator.
    Str_Init(&foundPath);
    { int i;
    for(i = 1; i < argc; ++i)
    {
        Str_Set(&searchPath, argv[i]);
        Str_Strip(&searchPath);

        if(F_FindResource2(RC_UNKNOWN, Str_Text(&searchPath), &foundPath) != 0 &&
           W_RemoveFile(Str_Text(&foundPath)))
            result = 1;
    }}
    Str_Free(&foundPath);
    Str_Free(&searchPath);
    return result != 0;
}

D_CMD(Reset)
{
    DD_UpdateEngineState();
    return true;
}

D_CMD(ReloadGame)
{
    if(DD_IsNullGameInfo(DD_GameInfo()))
    {
        Con_Message("No game is presently loaded.");
        return false;
    }
    DD_ChangeGame2(DD_GameInfo(), true);
    return true;
}

static int C_DECL compareGameInfoByName(const void* a, const void* b)
{
    return stricmp(Str_Text(&(*(gameinfo_t**)a)->_title), Str_Text(&(*(gameinfo_t**)b)->_title));
}

D_CMD(ListGames)
{
    int i, numAvailableGames = 0, numCompleteGames = 0;
    gameinfo_t** infoPtrs;

    Con_FPrintf(CBLF_YELLOW, "Registered Games:\n");
    Con_Printf("Key: '!'= Incomplete/Not playable '*'= Loaded\n");
    Con_FPrintf(CBLF_RULER, "");

    // Sort a copy of gameInfo so we get a nice alphabetical list.
    infoPtrs = malloc(sizeof(*infoPtrs) * gameInfoCount);
    memcpy(infoPtrs, gameInfo, sizeof(*infoPtrs) * gameInfoCount);
    qsort(infoPtrs, gameInfoCount, sizeof(*infoPtrs), compareGameInfoByName);

    for(i = 0; i < gameInfoCount; ++i)
    {
        gameinfo_t* info = infoPtrs[i];
        if(DD_IsNullGameInfo(info))
            continue;

        Con_Printf(" %s %-16s %s (%s)\n", DD_GameInfo() == info? "*" : !allGameResourcesFound(info)? "!" : " ", Str_Text(GameInfo_IdentityKey(info)), Str_Text(GameInfo_Title(info)), Str_Text(GameInfo_Author(info)));

        numAvailableGames++;
        if(allGameResourcesFound(info))
            numCompleteGames++;
    }
    Con_FPrintf(CBLF_RULER, "");
    Con_Printf("%i of %i games playable.\n", numCompleteGames, numAvailableGames);

    free(infoPtrs);
    return true;
}

#ifdef UNIX
/**
 * Some routines not available on the *nix platform.
 */
char* strupr(char* string)
{
    char* ch = string;
    for(; *ch; ch++)
        *ch = toupper(*ch);
    return string;
}

char* strlwr(char* string)
{
    char* ch = string;
    for(; *ch; ch++)
        *ch = tolower(*ch);
    return string;
}
#endif

/**
 * Prints a formatted string into a fixed-size buffer. At most @c size
 * characters will be
 * written to the output buffer @c str. The output will always contain a
 * terminating null character.
 *
 * @param str           Output buffer.
 * @param size          Size of the output buffer.
 * @param format        Format of the output.
 * @param ap            Variable-size argument list.
 *
 * @return              Number of characters written to the output buffer
 *                      if lower than or equal to @c size, else @c -1.
 */
int dd_vsnprintf(char* str, size_t size, const char* format, va_list ap)
{
    int result = vsnprintf(str, size, format, ap);

#ifdef WIN32
    // Always terminate.
    str[size - 1] = 0;
    return result;
#else
    return result >= size? -1 : size;
#endif
}

/**
 * Prints a formatted string into a fixed-size buffer. At most @c size
 * characters will be written to the output buffer @c str. The output will
 * always contain a terminating null character.
 *
 * @param str           Output buffer.
 * @param size          Size of the output buffer.
 * @param format        Format of the output.
 *
 * @return              Number of characters written to the output buffer
 *                      if lower than or equal to @c size, else @c -1.
 */
int dd_snprintf(char* str, size_t size, const char* format, ...)
{
    int result = 0;

    va_list args;
    va_start(args, format);
    result = dd_vsnprintf(str, size, format, args);
    va_end(args);

    return result;
}<|MERGE_RESOLUTION|>--- conflicted
+++ resolved
@@ -1391,11 +1391,7 @@
         return -1;
     }
 
-<<<<<<< HEAD
     if(!novideo)
-=======
-    if(!novideo && !isDedicated)
->>>>>>> 6bfdaaa9
     {
         // Render a few black frames before we continue. This will help to
         // stabilize things before we begin drawing for real and to avoid any

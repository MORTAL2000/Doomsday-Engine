/**
 * @file textures.cpp
 * Textures collection. @ingroup resource
 *
 * @authors Copyright &copy; 2010-2012 Daniel Swanson <danij@dengine.net>
 *
 * @par License
 * GPL: http://www.gnu.org/licenses/gpl.html
 *
 * <small>This program is free software; you can redistribute it and/or modify
 * it under the terms of the GNU General Public License as published by the
 * Free Software Foundation; either version 2 of the License, or (at your
 * option) any later version. This program is distributed in the hope that it
 * will be useful, but WITHOUT ANY WARRANTY; without even the implied warranty
 * of MERCHANTABILITY or FITNESS FOR A PARTICULAR PURPOSE. See the GNU General
 * Public License for more details. You should have received a copy of the GNU
 * General Public License along with this program; if not, write to the Free
 * Software Foundation, Inc., 51 Franklin St, Fifth Floor, Boston, MA
 * 02110-1301 USA</small>
 */

#include <cstdlib>
#include <ctype.h>
#include <cstring>

#include "de_base.h"
#include "de_console.h"

#include "m_misc.h" // For M_NumDigits
#include "fs_util.h" // For F_PrettyPath
#include "r_world.h" // For ddMapSetup
#include "gl_texmanager.h"
#include "pathdirectory.h"
#include "texturevariant.h"
#include "textures.h"
#include <de/Error>
#include <de/Log>
#include <de/memory.h>
#include <de/memoryzone.h>

typedef de::PathDirectory TextureDirectory;
typedef de::PathDirectoryNode TextureDirectoryNode;

/**
 * POD object. Contains metadata for a unique Texture in the collection.
 */
struct TextureRecord
{
    /// Namespace-unique identifier chosen by the owner of the collection.
    int uniqueId;

    /// Path to the data resource which contains/wraps the loadable texture data.
    Uri* resourcePath;

    /// The defined texture instance (if any).
    Texture* texture;
};

struct TextureNamespace
{
    /// The texture directory contains the mappings between names and unique texture records.
    TextureDirectory* directory;

    /// LUT which translates namespace-unique-ids to their associated textureid_t (if any).
    /// Index with uniqueId - uniqueIdBase.
    bool uniqueIdMapDirty;
    int uniqueIdBase;
    uint uniqueIdMapSize;
    textureid_t* uniqueIdMap;
};

D_CMD(ListTextures);
D_CMD(InspectTexture);
#if _DEBUG
D_CMD(PrintTextureStats);
#endif

static Uri* emptyUri;

// LUT which translates textureid_t to TextureDirectoryNode*. Index with textureid_t-1
static uint textureIdMapSize;
static TextureDirectoryNode** textureIdMap;

// Texture namespaces contain mappings between names and TextureRecord instances.
static TextureNamespace namespaces[TEXTURENAMESPACE_COUNT];

void Textures_Register(void)
{
    C_CMD("inspecttexture", NULL, InspectTexture)
    C_CMD("listtextures", NULL, ListTextures)
#if _DEBUG
    C_CMD("texturestats", NULL, PrintTextureStats)
#endif
}

const char* TexSource_Name(TexSource source)
{
    if(source == TEXS_ORIGINAL) return "original";
    if(source == TEXS_EXTERNAL) return "external";
    return "none";
}

static inline TextureDirectory* getDirectoryForNamespaceId(texturenamespaceid_t id)
{
    DENG2_ASSERT(VALID_TEXTURENAMESPACEID(id));
    return namespaces[id-TEXTURENAMESPACE_FIRST].directory;
}

static texturenamespaceid_t namespaceIdForDirectory(TextureDirectory* pd)
{
    DENG2_ASSERT(pd);
    for(uint i = uint(TEXTURENAMESPACE_FIRST); i <= uint(TEXTURENAMESPACE_LAST); ++i)
    {
        uint idx = i - TEXTURENAMESPACE_FIRST;
        if(namespaces[idx].directory == pd) return texturenamespaceid_t(i);
    }

    // Only reachable if attempting to find the id for a Texture that is not
    // in the collection, or the collection has not yet been initialized.
    throw de::Error("Textures::namespaceIdForDirectory",
                    de::String().sprintf("Failed to determine id for directory %p.", (void*)pd));
}

static inline bool validTextureId(textureid_t id)
{
    return (id != NOTEXTUREID && id <= textureIdMapSize);
}

static TextureDirectoryNode* directoryNodeForBindId(textureid_t id)
{
    if(!validTextureId(id)) return NULL;
    return textureIdMap[id-1/*1-based index*/];
}

static textureid_t findBindIdForDirectoryNode(const TextureDirectoryNode* node)
{
    /// @optimize (Low priority) do not use a linear search.
    for(uint i = 0; i < textureIdMapSize; ++i)
    {
        if(textureIdMap[i] == node)
            return textureid_t(i+1); // 1-based index.
    }
    return NOTEXTUREID; // Not linked.
}

static inline texturenamespaceid_t namespaceIdForDirectoryNode(const TextureDirectoryNode* node)
{
    return namespaceIdForDirectory(&node->directory());
}

/// @return  Newly composed path for @a node.
static inline AutoStr* composePathForDirectoryNode(const TextureDirectoryNode* node, char delimiter)
{
    return node->composePath(AutoStr_NewStd(), NULL, delimiter);
}

/// @return  Newly composed Uri for @a node. Must be released with Uri_Delete()
static Uri* composeUriForDirectoryNode(const TextureDirectoryNode* node)
{
    const Str* namespaceName = Textures_NamespaceName(namespaceIdForDirectoryNode(node));
    AutoStr* path = composePathForDirectoryNode(node, TEXTURES_PATH_DELIMITER);
    Uri* uri = Uri_NewWithPath2(Str_Text(path), RC_NULL);
    Uri_SetScheme(uri, Str_Text(namespaceName));
    return uri;
}

/// @pre textureIdMap has been initialized and is large enough!
static void unlinkDirectoryNodeFromBindIdMap(const TextureDirectoryNode* node)
{
    textureid_t id = findBindIdForDirectoryNode(node);
    if(!validTextureId(id)) return; // Not linked.
    textureIdMap[id - 1/*1-based index*/] = NULL;
}

/// @pre uniqueIdMap has been initialized and is large enough!
static void linkRecordInUniqueIdMap(const TextureRecord* record, TextureNamespace* tn,
                                    textureid_t textureId)
{
    DENG2_ASSERT(record && tn);
    DENG2_ASSERT(record->uniqueId - tn->uniqueIdBase >= 0 && (unsigned)(record->uniqueId - tn->uniqueIdBase) < tn->uniqueIdMapSize);
    tn->uniqueIdMap[record->uniqueId - tn->uniqueIdBase] = textureId;
}

/// @pre uniqueIdMap is large enough if initialized!
static void unlinkRecordInUniqueIdMap(const TextureRecord* record, TextureNamespace* tn)
{
    DENG2_ASSERT(record && tn);
    // If the map is already considered 'dirty' do not unlink.
    if(tn->uniqueIdMap && !tn->uniqueIdMapDirty)
    {
        DENG2_ASSERT(record->uniqueId - tn->uniqueIdBase >= 0 && (unsigned)(record->uniqueId - tn->uniqueIdBase) < tn->uniqueIdMapSize);
        tn->uniqueIdMap[record->uniqueId - tn->uniqueIdBase] = NOTEXTUREID;
    }
}

/**
 * @defgroup validateTextureUriFlags  Validate Texture Uri Flags
 */
///@{
#define VTUF_ALLOW_NAMESPACE_ANY    0x1 ///< The namespace of the uri may be of zero-length; signifying "any namespace".
#define VTUF_NO_URN                 0x2 ///< Do not accept a URN.
///@}

/**
 * @param uri       Uri to be validated.
 * @param flags     @ref validateTextureUriFlags
 * @param quiet     @c true= Do not output validation remarks to the log.
 *
 * @return  @c true if @a Uri passes validation.
 */
static bool validateTextureUri(const Uri* uri, int flags, bool quiet=false)
{
    if(!uri || Str_IsEmpty(Uri_Path(uri)))
    {
        if(!quiet)
        {
            AutoStr* uriStr = Uri_ToString(uri);
            Con_Message("Invalid path '%s' in Texture uri \"%s\".\n", Str_Text(Uri_Path(uri)), Str_Text(uriStr));
        }
        return false;
    }

    // If this is a URN we extract the namespace from the path.
    const Str* namespaceString;
    if(!Str_CompareIgnoreCase(Uri_Scheme(uri), "urn"))
    {
        if(flags & VTUF_NO_URN) return false;
        namespaceString = Uri_Path(uri);
    }
    else
    {
        namespaceString = Uri_Scheme(uri);
    }

    texturenamespaceid_t namespaceId = Textures_ParseNamespace(Str_Text(namespaceString));
    if(!((flags & VTUF_ALLOW_NAMESPACE_ANY) && namespaceId == TN_ANY) &&
       !VALID_TEXTURENAMESPACEID(namespaceId))
    {
        if(!quiet)
        {
            AutoStr* uriStr = Uri_ToString(uri);
            Con_Message("Unknown namespace in Texture uri \"%s\".\n", Str_Text(uriStr));
        }
        return false;
    }

    return true;
}

/**
 * Given a directory and path, search the Textures collection for a match.
 *
 * @param directory Namespace-specific TextureDirectory to search in.
 * @param path      Path of the texture to search for.
 *
 * @return  Found DirectoryNode else @c NULL
 */
static TextureDirectoryNode* findDirectoryNodeForPath(TextureDirectory* texDirectory, const char* path)
{
    DENG2_ASSERT(texDirectory);
    return texDirectory->find(PCF_NO_BRANCH|PCF_MATCH_FULL, path, TEXTURES_PATH_DELIMITER);
}

/// @pre @a uri has already been validated and is well-formed.
static TextureDirectoryNode* findDirectoryNodeForUri(const Uri* uri)
{
    if(!Str_CompareIgnoreCase(Uri_Scheme(uri), "urn"))
    {
        // This is a URN of the form; urn:namespacename:uniqueid
        texturenamespaceid_t namespaceId = Textures_ParseNamespace(Str_Text(Uri_Path(uri)));
        char* uidStr = strchr(Str_Text(Uri_Path(uri)), ':');
        if(uidStr)
        {
            int uid = strtol(uidStr +1/*skip namespace delimiter*/, 0, 0);
            textureid_t id = Textures_TextureForUniqueId(namespaceId, uid);
            if(id != NOTEXTUREID)
            {
                return directoryNodeForBindId(id);
            }
        }
        return NULL;
    }

    // This is a URI.
    texturenamespaceid_t namespaceId = Textures_ParseNamespace(Str_Text(Uri_Scheme(uri)));
    const char* path = Str_Text(Uri_Path(uri));

    TextureDirectoryNode* node = NULL;
    if(namespaceId != TN_ANY)
    {
        // Caller wants a texture in a specific namespace.
        node = findDirectoryNodeForPath(getDirectoryForNamespaceId(namespaceId), path);
    }
    else
    {
        // Caller does not care which namespace.
        // Check for the texture in these namespaces in priority order.
        static const texturenamespaceid_t order[] = {
            TN_SPRITES,
            TN_TEXTURES,
            TN_FLATS,
            TN_PATCHES,
            TN_SYSTEM,
            TN_DETAILS,
            TN_REFLECTIONS,
            TN_MASKS,
            TN_MODELSKINS,
            TN_MODELREFLECTIONSKINS,
            TN_LIGHTMAPS,
            TN_FLAREMAPS,
            TN_ANY
        };
        int n = 0;
        do
        {
            node = findDirectoryNodeForPath(getDirectoryForNamespaceId(order[n]), path);
        } while(!node && order[++n] != TN_ANY);
    }
    return node;
}

static void clearTextureAnalyses(Texture* tex)
{
    DENG2_ASSERT(tex);
    for(uint i = uint(TEXTURE_ANALYSIS_FIRST); i < uint(TEXTURE_ANALYSIS_COUNT); ++i)
    {
        texture_analysisid_t analysis = texture_analysisid_t(i);
        void* data = Texture_AnalysisDataPointer(tex, analysis);
        if(data) M_Free(data);
        Texture_SetAnalysisDataPointer(tex, analysis, 0);
    }
}

static void destroyTexture(Texture* tex)
{
    DENG2_ASSERT(tex);

    GL_ReleaseGLTexturesByTexture(tex);
    switch(Textures_Namespace(Textures_Id(tex)))
    {
    case TN_SYSTEM:
    case TN_DETAILS:
    case TN_REFLECTIONS:
    case TN_MASKS:
    case TN_MODELSKINS:
    case TN_MODELREFLECTIONSKINS:
    case TN_LIGHTMAPS:
    case TN_FLAREMAPS:
    case TN_FLATS: break;

    case TN_TEXTURES: {
        patchcompositetex_t* pcTex = (patchcompositetex_t*)Texture_UserDataPointer(tex);
        if(pcTex)
        {
            Str_Free(&pcTex->name);
            if(pcTex->patches) M_Free(pcTex->patches);
            M_Free(pcTex);
        }
        break;
    }
    case TN_SPRITES: {
        patchtex_t* pTex = (patchtex_t*)Texture_UserDataPointer(tex);
        if(pTex) M_Free(pTex);
        break;
    }
    case TN_PATCHES: {
        patchtex_t* pTex = (patchtex_t*)Texture_UserDataPointer(tex);
        if(pTex) M_Free(pTex);
        break;
    }
    default:
        throw de::Error("Textures::destroyTexture",
                        de::String("Internal error, invalid namespace id %1.")
                            .arg((int)Textures_Namespace(Textures_Id(tex))));
    }

    clearTextureAnalyses(tex);
    Texture_Delete(tex);
}

static void destroyBoundTexture(TextureDirectoryNode* node)
{
    TextureRecord* record = reinterpret_cast<TextureRecord*>(node->userData());
    if(record && record->texture)
    {
        destroyTexture(record->texture); record->texture = NULL;
    }
}

static void destroyRecord(TextureDirectoryNode* node)
{
    TextureRecord* record = reinterpret_cast<TextureRecord*>(node->userData());
    if(record)
    {
        if(record->texture)
        {
#if _DEBUG
            Uri* uri = composeUriForDirectoryNode(node);
            AutoStr* path = Uri_ToString(uri);
            Con_Message("Warning:Textures::destroyRecord: Record for \"%s\" still has Texture data!\n", Str_Text(path));
            Uri_Delete(uri);
#endif
            destroyTexture(record->texture);
        }

        if(record->resourcePath)
        {
            Uri_Delete(record->resourcePath);
        }

        unlinkDirectoryNodeFromBindIdMap(node);

        const texturenamespaceid_t namespaceId = namespaceIdForDirectory(&node->directory());
        TextureNamespace* tn = &namespaces[namespaceId-TEXTURENAMESPACE_FIRST];
        unlinkRecordInUniqueIdMap(record, tn);

        // Detach our user data from this node.
        node->setUserData(0);
        M_Free(record);
    }
}

void Textures_Init(void)
{
    VERBOSE( Con_Message("Initializing Textures collection...\n") )

    emptyUri = Uri_New();

    textureIdMap = NULL;
    textureIdMapSize = 0;

    for(uint i = 0; i < TEXTURENAMESPACE_COUNT; ++i)
    {
        TextureNamespace* tn = &namespaces[i];
        tn->directory = new TextureDirectory();
        tn->uniqueIdBase = 0;
        tn->uniqueIdMapSize = 0;
        tn->uniqueIdMap = NULL;
        tn->uniqueIdMapDirty = false;
    }
}

void Textures_Shutdown(void)
{
    Textures_Clear();

    for(uint i = 0; i < TEXTURENAMESPACE_COUNT; ++i)
    {
        TextureNamespace* tn = &namespaces[i];

        if(tn->directory)
        {
<<<<<<< HEAD
            DENG2_FOR_EACH_CONST(TextureDirectory::PathNodes, nodeIt, *nodes)
=======
            const TextureDirectory::PathNodes* nodes = tn->directory->pathNodes(PT_LEAF);
            if(nodes)
>>>>>>> 1f55d064
            {
                DENG2_FOR_EACH(nodeIt, *nodes, TextureDirectory::PathNodes::const_iterator)
                {
                    destroyRecord(reinterpret_cast<TextureDirectoryNode*>(*nodeIt));
                }
            }
            delete tn->directory; tn->directory = NULL;
        }

        if(!tn->uniqueIdMap) continue;
        M_Free(tn->uniqueIdMap);
        tn->uniqueIdMap = NULL;
        tn->uniqueIdBase = 0;
        tn->uniqueIdMapSize = 0;
        tn->uniqueIdMapDirty = false;
    }

    // Clear the bindId to TextureDirectoryNode LUT.
    if(textureIdMap)
    {
        M_Free(textureIdMap); textureIdMap = NULL;
    }
    textureIdMapSize = 0;

    if(emptyUri)
    {
        Uri_Delete(emptyUri); emptyUri = NULL;
    }
}

texturenamespaceid_t Textures_ParseNamespace(const char* str)
{
    static const struct namespace_s {
        const char* name;
        size_t nameLen;
        texturenamespaceid_t id;
    } namespaces[TEXTURENAMESPACE_COUNT+1] = {
        // Ordered according to a best guess of occurance frequency.
        { TN_TEXTURES_NAME,     sizeof(TN_TEXTURES_NAME)-1,     TN_TEXTURES },
        { TN_FLATS_NAME,        sizeof(TN_FLATS_NAME)-1,        TN_FLATS },
        { TN_SPRITES_NAME,      sizeof(TN_SPRITES_NAME)-1,      TN_SPRITES },
        { TN_PATCHES_NAME,      sizeof(TN_PATCHES_NAME)-1,      TN_PATCHES },
        { TN_SYSTEM_NAME,       sizeof(TN_SYSTEM_NAME)-1,       TN_SYSTEM },
        { TN_DETAILS_NAME,      sizeof(TN_DETAILS_NAME)-1,      TN_DETAILS },
        { TN_REFLECTIONS_NAME,  sizeof(TN_REFLECTIONS_NAME)-1,  TN_REFLECTIONS },
        { TN_MASKS_NAME,        sizeof(TN_MASKS_NAME)-1,        TN_MASKS },
        { TN_MODELSKINS_NAME,   sizeof(TN_MODELSKINS_NAME)-1,   TN_MODELSKINS },
        { TN_MODELREFLECTIONSKINS_NAME, sizeof(TN_MODELREFLECTIONSKINS_NAME)-1, TN_MODELREFLECTIONSKINS },
        { TN_LIGHTMAPS_NAME,    sizeof(TN_LIGHTMAPS_NAME)-1,    TN_LIGHTMAPS },
        { TN_FLAREMAPS_NAME,    sizeof(TN_FLAREMAPS_NAME)-1,    TN_FLAREMAPS },
        { NULL,                 0,                              TN_INVALID }
    };

    // Special case: zero-length string means "any namespace".
    size_t len;
    if(!str || 0 == (len = strlen(str))) return TN_ANY;

    // Stop comparing characters at the first occurance of ':'
    const char* end = strchr(str, ':');
    if(end) len = end - str;

    for(size_t n = 0; namespaces[n].name; ++n)
    {
        if(len < namespaces[n].nameLen) continue;
        if(strnicmp(str, namespaces[n].name, len)) continue;
        return namespaces[n].id;
    }

    return TN_INVALID; // Unknown.
}

const Str* Textures_NamespaceName(texturenamespaceid_t id)
{
    static const de::Str namespaceNames[1+TEXTURENAMESPACE_COUNT] = {
        /* No namespace name */         "",
        /* TN_SYSTEM */                 TN_SYSTEM_NAME,
        /* TN_FLATS */                  TN_FLATS_NAME,
        /* TN_TEXTURES */               TN_TEXTURES_NAME,
        /* TN_SPRITES */                TN_SPRITES_NAME,
        /* TN_PATCHES */                TN_PATCHES_NAME,
        /* TN_DETAILS */                TN_DETAILS_NAME,
        /* TN_REFLECTIONS */            TN_REFLECTIONS_NAME,
        /* TN_MASKS */                  TN_MASKS_NAME,
        /* TN_MODELSKINS */             TN_MODELSKINS_NAME,
        /* TN_MODELREFLECTIONSKINS */   TN_MODELREFLECTIONSKINS_NAME,
        /* TN_LIGHTMAPS */              TN_LIGHTMAPS_NAME,
        /* TN_FLAREMAPS */              TN_FLAREMAPS_NAME
    };
    if(VALID_TEXTURENAMESPACEID(id))
    {
        return namespaceNames[1 + (id - TEXTURENAMESPACE_FIRST)];
    }
    return namespaceNames[0];
}

uint Textures_Size(void)
{
    return textureIdMapSize;
}

uint Textures_Count(texturenamespaceid_t namespaceId)
{
    if(!VALID_TEXTURENAMESPACEID(namespaceId) || !Textures_Size()) return 0;

    TextureDirectory* directory = getDirectoryForNamespaceId(namespaceId);
    if(!directory) return 0;
    return directory->size();
}

void Textures_Clear(void)
{
    if(!Textures_Size()) return;

    Textures_ClearNamespace(TN_ANY);
    GL_PruneTextureVariantSpecifications();
}

void Textures_ClearRuntime(void)
{
    if(!Textures_Size()) return;

    Textures_ClearNamespace(TN_FLATS);
    Textures_ClearNamespace(TN_TEXTURES);
    Textures_ClearNamespace(TN_PATCHES);
    Textures_ClearNamespace(TN_SPRITES);
    Textures_ClearNamespace(TN_DETAILS);
    Textures_ClearNamespace(TN_REFLECTIONS);
    Textures_ClearNamespace(TN_MASKS);
    Textures_ClearNamespace(TN_MODELSKINS);
    Textures_ClearNamespace(TN_MODELREFLECTIONSKINS);
    Textures_ClearNamespace(TN_LIGHTMAPS);
    Textures_ClearNamespace(TN_FLAREMAPS);

    GL_PruneTextureVariantSpecifications();
}

void Textures_ClearSystem(void)
{
    if(!Textures_Size()) return;

    Textures_ClearNamespace(TN_SYSTEM);
    GL_PruneTextureVariantSpecifications();
}

void Textures_ClearNamespace(texturenamespaceid_t namespaceId)
{
    if(!Textures_Size()) return;

    texturenamespaceid_t from, to;
    if(namespaceId == TN_ANY)
    {
        from = TEXTURENAMESPACE_FIRST;
        to   = TEXTURENAMESPACE_LAST;
    }
    else if(VALID_TEXTURENAMESPACEID(namespaceId))
    {
        from = to = namespaceId;
    }
    else
    {
        Con_Error("Textures::ClearNamespace: Invalid texture namespace %i.", (int) namespaceId);
        exit(1); // Unreachable.
    }

    for(uint i = uint(from); i <= uint(to); ++i)
    {
        texturenamespaceid_t iter = texturenamespaceid_t(i);
        TextureNamespace* tn = &namespaces[iter - TEXTURENAMESPACE_FIRST];

        const TextureDirectory::PathNodes* nodes = tn->directory->pathNodes(PT_LEAF);
        if(nodes)
        {
            DENG2_FOR_EACH_CONST(TextureDirectory::PathNodes, nodeIt, *nodes)
            {
                destroyBoundTexture(*nodeIt);
                destroyRecord(*nodeIt);
            }
        }
        tn->directory->clear();
        tn->uniqueIdMapDirty = true;
    }
}

void Textures_Release(Texture* tex)
{
    /// Stub.
    GL_ReleaseGLTexturesByTexture(tex);
    /// @todo Update any Materials (and thus Surfaces) which reference this.
}

Texture* Textures_ToTexture(textureid_t id)
{
    TextureDirectoryNode* node = directoryNodeForBindId(id);
    TextureRecord* record = (node? reinterpret_cast<TextureRecord*>(node->userData()) : NULL);
    if(record)
    {
        return record->texture;
    }
#if _DEBUG
    else if(id != NOTEXTUREID)
    {
        Con_Message("Warning:Textures::ToTexture: Failed to locate texture for id #%i, returning NULL.\n", id);
    }
#endif
    return NULL;
}

static void findUniqueIdBounds(TextureNamespace* tn, int* minId, int* maxId)
{
    DENG2_ASSERT(tn);
    if(!minId && !maxId) return;

    if(!tn->directory)
    {
        if(minId) *minId = 0;
        if(maxId) *maxId = 0;
        return;
    }

    if(minId) *minId = DDMAXINT;
    if(maxId) *maxId = DDMININT;

    const TextureDirectory::PathNodes* nodes = tn->directory->pathNodes(PT_LEAF);
    if(nodes)
    DENG2_FOR_EACH_CONST(TextureDirectory::PathNodes, nodeIt, *nodes)
    {
        const TextureRecord* record = reinterpret_cast<TextureRecord*>((*nodeIt)->userData());
        if(!record) continue;

        if(minId && record->uniqueId < *minId) *minId = record->uniqueId;
        if(maxId && record->uniqueId > *maxId) *maxId = record->uniqueId;
    }
}

static void rebuildUniqueIdMap(texturenamespaceid_t namespaceId)
{
    DENG2_ASSERT(VALID_TEXTURENAMESPACEID(namespaceId));

    TextureNamespace* tn = &namespaces[namespaceId - TEXTURENAMESPACE_FIRST];

    // Is a rebuild necessary?
    if(!tn->uniqueIdMapDirty) return;

    // Determine the size of the LUT.
    int minId, maxId;
    findUniqueIdBounds(tn, &minId, &maxId);

    if(minId > maxId)
    {
        // None found.
        tn->uniqueIdBase = 0;
        tn->uniqueIdMapSize = 0;
    }
    else
    {
        tn->uniqueIdBase = minId;
        tn->uniqueIdMapSize = maxId - minId + 1;
    }

    // Allocate and (re)populate the LUT.
    tn->uniqueIdMap = static_cast<textureid_t*>(M_Realloc(tn->uniqueIdMap, sizeof(*tn->uniqueIdMap) * tn->uniqueIdMapSize));
    if(!tn->uniqueIdMap && tn->uniqueIdMapSize)
    {
        throw de::Error("Textures::rebuildUniqueIdMap",
                        de::String("Failed on (re)allocation of %1 bytes resizing the map.")
                            .arg(sizeof(*tn->uniqueIdMap) * tn->uniqueIdMapSize));
    }
    if(tn->uniqueIdMapSize)
    {
        memset(tn->uniqueIdMap, NOTEXTUREID, sizeof(*tn->uniqueIdMap) * tn->uniqueIdMapSize);

        const TextureDirectory::PathNodes* nodes = tn->directory->pathNodes(PT_LEAF);
        if(nodes)
        DENG2_FOR_EACH_CONST(TextureDirectory::PathNodes, nodeIt, *nodes)
        {
            const TextureRecord* record = reinterpret_cast<TextureRecord*>((*nodeIt)->userData());
            if(!record) continue;
            linkRecordInUniqueIdMap(record, tn, findBindIdForDirectoryNode(*nodeIt));
        }
    }

    tn->uniqueIdMapDirty = false;
}

textureid_t Textures_TextureForUniqueId(texturenamespaceid_t namespaceId, int uniqueId)
{
    if(VALID_TEXTURENAMESPACEID(namespaceId))
    {
        TextureNamespace* tn = &namespaces[namespaceId - TEXTURENAMESPACE_FIRST];

        rebuildUniqueIdMap(namespaceId);
        if(tn->uniqueIdMap && uniqueId >= tn->uniqueIdBase &&
           (unsigned)(uniqueId - tn->uniqueIdBase) <= tn->uniqueIdMapSize)
        {
            return tn->uniqueIdMap[uniqueId - tn->uniqueIdBase];
        }
    }
    return NOTEXTUREID; // Not found.
}

textureid_t Textures_ResolveUri2(const Uri* uri, boolean quiet)
{
    if(!uri || !Textures_Size()) return NOTEXTUREID;

    if(!validateTextureUri(uri, VTUF_ALLOW_NAMESPACE_ANY, true /*quiet please*/))
    {
#if _DEBUG
        AutoStr* uriStr = Uri_ToString(uri);
        Con_Message("Warning:Textures::ResolveUri: Uri \"%s\" failed to validate, returning NULL.\n", Str_Text(uriStr));
#endif
        return NOTEXTUREID;
    }

    // Perform the search.
    TextureDirectoryNode* node = findDirectoryNodeForUri(uri);
    if(node)
    {
        // If we have bound a texture - it can provide the id.
        TextureRecord* record = reinterpret_cast<TextureRecord*>(node->userData());
        DENG2_ASSERT(record);
        if(record->texture)
        {
            textureid_t id = Texture_PrimaryBind(record->texture);
            if(validTextureId(id)) return id;
        }
        // Oh well, look it up then.
        return findBindIdForDirectoryNode(node);
    }

    // Not found.
    if(!quiet && !ddMapSetup) // Do not announce during map setup.
    {
        AutoStr* path = Uri_ToString(uri);
        Con_Message("Textures::ResolveUri: \"%s\" not found!\n", Str_Text(path));
    }
    return NOTEXTUREID;
}

textureid_t Textures_ResolveUri(const Uri* uri)
{
    return Textures_ResolveUri2(uri, !(verbose >= 1)/*log warnings if verbose*/);
}

textureid_t Textures_ResolveUriCString2(const char* path, boolean quiet)
{
    if(path && path[0])
    {
        Uri* uri = Uri_NewWithPath2(path, RC_NULL);
        textureid_t id = Textures_ResolveUri2(uri, quiet);
        Uri_Delete(uri);
        return id;
    }
    return NOTEXTUREID;
}

textureid_t Textures_ResolveUriCString(const char* path)
{
    return Textures_ResolveUriCString2(path, !(verbose >= 1)/*log warnings if verbose*/);
}

static textureid_t Textures_Declare2(const Uri* uri, int uniqueId, const Uri* resourcePath)
{
    DENG2_ASSERT(uri);

    // We require a properly formed uri (but not a urn - this is a path).
    if(!validateTextureUri(uri, VTUF_NO_URN, (verbose >= 1)))
    {
        AutoStr* uriStr = Uri_ToString(uri);
        Con_Message("Warning: Failed declaring texture \"%s\" (invalid Uri), ignoring.\n", Str_Text(uriStr));
        return NOTEXTUREID;
    }

    // Have we already created a binding for this?
    TextureDirectoryNode* node = findDirectoryNodeForUri(uri);
    TextureRecord* record;
    textureid_t id;
    if(node)
    {
        record = reinterpret_cast<TextureRecord*>(node->userData());
        DENG2_ASSERT(record);
        id = findBindIdForDirectoryNode(node);
    }
    else
    {
        // A new binding.
        texturenamespaceid_t namespaceId = Textures_ParseNamespace(Str_Text(Uri_Scheme(uri)));
        TextureNamespace* tn = &namespaces[namespaceId - TEXTURENAMESPACE_FIRST];
        Str path;
        int i, pathLen;

        // Ensure the path is lowercase.
        pathLen = Str_Length(Uri_Path(uri));
        Str_Init(&path);
        Str_Reserve(&path, pathLen);
        for(i = 0; i < pathLen; ++i)
        {
            Str_AppendChar(&path, tolower(Str_At(Uri_Path(uri), i)));
        }

        record = (TextureRecord*)M_Malloc(sizeof *record);
        if(!record)
        {
            throw de::Error("Textures::Declare",
                            de::String("Failed on allocation of %1 bytes for new TextureRecord.")
                                .arg((unsigned long) sizeof *record));
        }

        record->texture      = NULL;
        record->resourcePath = NULL;
        record->uniqueId     = uniqueId;

        node = tn->directory->insert(Str_Text(&path), TEXTURES_PATH_DELIMITER, record);

        // We'll need to rebuild the unique id map too.
        tn->uniqueIdMapDirty = true;

        id = textureIdMapSize + 1; // 1-based identfier
        // Link it into the id map.
        textureIdMap = (TextureDirectoryNode**) M_Realloc(textureIdMap, sizeof *textureIdMap * ++textureIdMapSize);
        if(!textureIdMap)
        {
            throw de::Error("Textures::Declare",
                            de::String("Failed on (re)allocation of %1 bytes enlarging bindId => TextureDirectoryNode LUT.")
                                .arg((unsigned long) sizeof *textureIdMap * textureIdMapSize));
        }
        textureIdMap[id - 1] = node;

        Str_Free(&path);
    }

    /**
     * (Re)configure this binding.
     */

    // We don't care whether these identfiers are truely unique. Our only
    // responsibility is to release textures when they change.
    bool releaseTexture = false;
    if(record->uniqueId != uniqueId)
    {
        texturenamespaceid_t namespaceId = namespaceIdForDirectory(&node->directory());
        TextureNamespace* tn = &namespaces[namespaceId - TEXTURENAMESPACE_FIRST];

        record->uniqueId = uniqueId;
        releaseTexture = true;

        // We'll need to rebuild the id map too.
        tn->uniqueIdMapDirty = true;
    }

    if(resourcePath)
    {
        if(!record->resourcePath)
        {
            record->resourcePath = Uri_NewCopy(resourcePath);
            releaseTexture = true;
        }
        else if(!Uri_Equality(record->resourcePath, resourcePath))
        {
            Uri_Copy(record->resourcePath, resourcePath);
            releaseTexture = true;
        }
    }
    else if(record->resourcePath)
    {
        Uri_Delete(record->resourcePath);
        record->resourcePath = NULL;
        releaseTexture = true;
    }

    if(releaseTexture && record->texture)
    {
        // The mapped resource is being replaced, so release any existing Texture.
        /// @todo Only release if this Texture is bound to only this binding.
        Textures_Release(record->texture);
    }

    return id;
}

textureid_t Textures_Declare(const Uri* uri, int uniqueId, const Uri* resourcePath)
{
    return Textures_Declare2(uri, uniqueId, resourcePath);
}

Texture* Textures_CreateWithSize(textureid_t id, boolean custom, const Size2Raw* size,
    void* userData)
{
    LOG_AS("Textures_CreateWithSize");

    if(!size)
    {
        LOG_WARNING("Failed defining Texture #%u (invalid size), ignoring.") << id;
        return NULL;
    }

    TextureDirectoryNode* node = directoryNodeForBindId(id);
    TextureRecord* record = (node? reinterpret_cast<TextureRecord*>(node->userData()) : NULL);
    if(!record)
    {
        LOG_WARNING("Failed defining Texture #%u (invalid id), ignoring.") << id;
        return NULL;
    }

    if(record->texture)
    {
        /// @todo Do not update textures here (not enough knowledge). We should instead
        /// return an invalid reference/signal and force the caller to implement the
        /// necessary update logic.
        Texture* tex = record->texture;
#if _DEBUG
        Uri* uri = Textures_ComposeUri(id);
        AutoStr* path = Uri_ToString(uri);
        LOG_WARNING("A Texture with uri \"%s\" already exists, returning existing.") << Str_Text(path);
        Uri_Delete(uri);
#endif
        Texture_FlagCustom(tex, custom);
        Texture_SetSize(tex, size);
        Texture_SetUserDataPointer(tex, userData);
        /// @todo Materials and Surfaces should be notified of this!
        return tex;
    }

    // A new texture.
    Texture* tex = record->texture = Texture_NewWithSize(id, size, userData);
    Texture_FlagCustom(tex, custom);
    return tex;
}

Texture* Textures_Create(textureid_t id, boolean custom, void* userData)
{
    Size2Raw size(0, 0);
    return Textures_CreateWithSize(id, custom, &size, userData);
}

int Textures_UniqueId(textureid_t id)
{
    TextureDirectoryNode* node = directoryNodeForBindId(id);
    TextureRecord* record = (node? reinterpret_cast<TextureRecord*>(node->userData()) : NULL);
    if(record)
    {
        return record->uniqueId;
    }
#if _DEBUG
    if(id != NOTEXTUREID)
        Con_Message("Warning:Textures::UniqueId: Attempted with unbound textureId #%u, returning zero.\n", id);
#endif
    return 0;
}

const Uri* Textures_ResourcePath(textureid_t id)
{
    TextureDirectoryNode* node = directoryNodeForBindId(id);
    TextureRecord* record = (node? reinterpret_cast<TextureRecord*>(node->userData()) : NULL);
    if(record)
    {
        if(record->resourcePath)
        {
            return record->resourcePath;
        }
    }
#if _DEBUG
    else if(id != NOTEXTUREID)
    {
        Con_Message("Warning:Textures::ResourcePath: Attempted with unbound textureId #%u, returning null-object.\n", id);
    }
#endif
    return emptyUri;
}

textureid_t Textures_Id(Texture* tex)
{
    if(tex)
    {
        return Texture_PrimaryBind(tex);
    }
    DEBUG_Message(("Warning:Textures::Id: Attempted with invalid reference [%p], returning invalid id.\n", (void*)tex));
    return NOTEXTUREID;
}

texturenamespaceid_t Textures_Namespace(textureid_t id)
{
    TextureDirectoryNode* node = directoryNodeForBindId(id);
    if(node)
    {
        return namespaceIdForDirectoryNode(node);
    }
#if _DEBUG
    if(id != NOTEXTUREID)
        Con_Message("Warning:Textures::Namespace: Attempted with unbound textureId #%u, returning null-object.\n", id);
#endif
    return TN_ANY;
}

AutoStr* Textures_ComposePath(textureid_t id)
{
    TextureDirectoryNode* node = directoryNodeForBindId(id);
    if(node)
    {
        return composePathForDirectoryNode(node, TEXTURES_PATH_DELIMITER);
    }
    DEBUG_Message(("Warning:Textures::ComposePath: Attempted with unbound textureId #%u, returning null-object.\n", id));
    return AutoStr_NewStd();
}

Uri* Textures_ComposeUri(textureid_t id)
{
    TextureDirectoryNode* node = directoryNodeForBindId(id);
    if(node)
    {
        return composeUriForDirectoryNode(node);
    }
#if _DEBUG
    if(id != NOTEXTUREID)
        Con_Message("Warning:Textures::ComposeUri: Attempted with unbound textureId #%u, returning null-object.\n", id);
#endif
    return Uri_New();
}

Uri* Textures_ComposeUrn(textureid_t id)
{
    TextureDirectoryNode* node = directoryNodeForBindId(id);
    const TextureRecord* record = (node? reinterpret_cast<TextureRecord*>(node->userData()) : NULL);
    Uri* uri = Uri_New();

    if(record)
    {
        const Str* namespaceName = Textures_NamespaceName(namespaceIdForDirectoryNode(node));
        Str path;

        Str_Init(&path);
        Str_Reserve(&path, Str_Length(namespaceName) +1/*delimiter*/ +M_NumDigits(DDMAXINT));
        Str_Appendf(&path, "%s:%i", Str_Text(namespaceName), record->uniqueId);

        Uri_SetScheme(uri, "urn");
        Uri_SetPath(uri, Str_Text(&path));

        Str_Free(&path);
        return uri;
    }

#if _DEBUG
    if(id != NOTEXTUREID)
        Con_Message("Warning:Textures::ComposeUrn: Attempted with unbound textureId #%u, returning null-object.\n", id);
#endif
    return uri;
}

int Textures_Iterate2(texturenamespaceid_t namespaceId,
    int (*callback)(Texture* tex, void* parameters), void* parameters)
{
    if(!callback) return 0;

    texturenamespaceid_t from, to;
    if(VALID_TEXTURENAMESPACEID(namespaceId))
    {
        from = to = namespaceId;
    }
    else
    {
        from = TEXTURENAMESPACE_FIRST;
        to   = TEXTURENAMESPACE_LAST;
    }

    for(uint i = uint(from); i <= uint(to); ++i)
    {
        texturenamespaceid_t iter = texturenamespaceid_t(i);
        TextureDirectory* directory = getDirectoryForNamespaceId(iter);
        const TextureDirectory::PathNodes* nodes = directory->pathNodes(PT_LEAF);
        if(nodes)
        {
            DENG2_FOR_EACH_CONST(TextureDirectory::PathNodes, nodeIt, *nodes)
            {
                TextureRecord* record = reinterpret_cast<TextureRecord*>((*nodeIt)->userData());
                if(!record || !record->texture) continue;

                int result = callback(record->texture, parameters);
                if(result) return result;
            }
        }
    }
    return 0;
}

int Textures_Iterate(texturenamespaceid_t namespaceId,
    int (*callback)(Texture* tex, void* parameters))
{
    return Textures_Iterate2(namespaceId, callback, NULL/*no parameters*/);
}

int Textures_IterateDeclared2(texturenamespaceid_t namespaceId,
    int (*callback)(textureid_t textureId, void* parameters), void* parameters)
{
    if(!callback) return 0;

    texturenamespaceid_t from, to;
    if(VALID_TEXTURENAMESPACEID(namespaceId))
    {
        from = to = namespaceId;
    }
    else
    {
        from = TEXTURENAMESPACE_FIRST;
        to   = TEXTURENAMESPACE_LAST;
    }

    for(uint i = uint(from); i <= uint(to); ++i)
    {
        texturenamespaceid_t iter = texturenamespaceid_t(i);
        TextureDirectory* directory = getDirectoryForNamespaceId(iter);
        const TextureDirectory::PathNodes* nodes = directory->pathNodes(PT_LEAF);
        if(nodes)
        {
            DENG2_FOR_EACH_CONST(TextureDirectory::PathNodes, nodeIt, *nodes)
            {
                TextureRecord* record = reinterpret_cast<TextureRecord*>((*nodeIt)->userData());
                if(!record) continue;

                // If we have bound a texture it can provide the id.
                textureid_t textureId = NOTEXTUREID;
                if(record->texture)
                    textureId = Texture_PrimaryBind(record->texture);

                // Otherwise look it up.
                if(!validTextureId(textureId))
                    textureId = findBindIdForDirectoryNode(*nodeIt);

                // Sanity check.
                DENG2_ASSERT(validTextureId(textureId));

                int result = callback(textureId, parameters);
                if(result) return result;
            }
        }
    }
    return 0;
}

int Textures_IterateDeclared(texturenamespaceid_t namespaceId,
    int (*callback)(textureid_t textureId, void* parameters))
{
    return Textures_IterateDeclared2(namespaceId, callback, NULL/*no parameters*/);
}

static int printVariantInfo(TextureVariant* variant, void* parameters)
{
    uint* variantIdx = (uint*)parameters;
    DENG2_ASSERT(variantIdx);

    Con_Printf("Variant #%i: GLName:%u\n", *variantIdx,
               TextureVariant_GLName(variant));

    float s, t;
    TextureVariant_Coords(variant, &s, &t);
    Con_Printf("  Source:%s Masked:%s Prepared:%s Uploaded:%s\n  Coords:(s:%g t:%g)\n",
               TexSource_Name(TextureVariant_Source(variant)),
               TextureVariant_IsMasked(variant)  ? "yes":"no",
               TextureVariant_IsPrepared(variant)? "yes":"no",
               TextureVariant_IsUploaded(variant)? "yes":"no", s, t);

    Con_Printf("  Specification: ");
    GL_PrintTextureVariantSpecification(TextureVariant_Spec(variant));

    ++(*variantIdx);
    return 0; // Continue iteration.
}

static void printTextureInfo(Texture* tex)
{
    Uri* uri = Textures_ComposeUri(Textures_Id(tex));
    AutoStr* path = Uri_ToString(uri);

    Con_Printf("Texture \"%s\" [%p] x%u uid:%u origin:%s\nSize: %d x %d\n",
               F_PrettyPath(Str_Text(path)), (void*) tex, Texture_VariantCount(tex),
               (uint) Textures_Id(tex), Texture_IsCustom(tex)? "addon" : "game",
               Texture_Width(tex), Texture_Height(tex));

    uint variantIdx = 0;
    Texture_IterateVariants(tex, printVariantInfo, (void*)&variantIdx);

    Uri_Delete(uri);
}

static void printTextureOverview(TextureDirectoryNode* node, boolean printNamespace)
{
    TextureRecord* record = reinterpret_cast<TextureRecord*>(node->userData());
    textureid_t texId = findBindIdForDirectoryNode(node);
    int numUidDigits = MAX_OF(3/*uid*/, M_NumDigits(Textures_Size()));
    Uri* uri = record->texture? Textures_ComposeUri(texId) : Uri_New();
    AutoStr* path = printNamespace? Uri_ToString(uri) : Str_PercentDecode(Str_Set(AutoStr_NewStd(), Str_Text(Uri_Path(uri))));
    AutoStr* resourcePath = Uri_ToString(Textures_ResourcePath(texId));

    Con_FPrintf(!record->texture? CPF_LIGHT : CPF_WHITE,
                "%-*s %*u %-6s x%u %s\n", printNamespace? 22 : 14, F_PrettyPath(Str_Text(path)),
                numUidDigits, texId, !record->texture? "unknown" : Texture_IsCustom(record->texture)? "addon" : "game",
                Texture_VariantCount(record->texture), resourcePath? F_PrettyPath(Str_Text(resourcePath)) : "N/A");

    Uri_Delete(uri);
}

/**
 * @todo A horridly inefficent algorithm. This should be implemented in TextureDirectory
 * itself and not force users of this class to implement this sort of thing themselves.
 * However this is only presently used for the texture search/listing console commands
 * so is not hugely important right now.
 */
static TextureDirectoryNode** collectDirectoryNodes(texturenamespaceid_t namespaceId,
    const char* like, uint* count, TextureDirectoryNode** storage)
{
    const char delimiter = TEXTURES_PATH_DELIMITER;
    texturenamespaceid_t fromId, toId;

    if(VALID_TEXTURENAMESPACEID(namespaceId))
    {
        // Only consider textures in this namespace.
        fromId = toId = namespaceId;
    }
    else
    {
        // Consider textures in any namespace.
        fromId = TEXTURENAMESPACE_FIRST;
        toId   = TEXTURENAMESPACE_LAST;
    }

    int idx = 0;
    for(uint i = uint(fromId); i <= uint(toId); ++i)
    {
        texturenamespaceid_t iterId = texturenamespaceid_t(i);
        TextureDirectory* directory = getDirectoryForNamespaceId(iterId);
        const TextureDirectory::PathNodes* nodes = directory->pathNodes(PT_LEAF);
        if(nodes)
        {
            DENG2_FOR_EACH_CONST(TextureDirectory::PathNodes, nodeIt, *nodes)
            {
                if(like && like[0])
                {
                    AutoStr* path = composePathForDirectoryNode(*nodeIt, delimiter);
                    int delta = qstrnicmp(Str_Text(path), like, strlen(like));
                    if(delta) continue; // Continue iteration.
                }

                if(storage)
                {
                    // Store mode.
                    storage[idx++] = *nodeIt;
                }
                else
                {
                    // Count mode.
                    ++idx;
                }
            }
        }
    }

    if(storage)
    {
        storage[idx] = NULL; // Terminate.
        if(count) *count = idx;
        return storage;
    }

    if(idx == 0)
    {
        if(count) *count = 0;
        return NULL;
    }

    storage = static_cast<TextureDirectoryNode**>(M_Malloc(sizeof *storage * (idx+1)));
    if(!storage)
    {
        throw de::Error("Textures::collectDirectoryNodes",
                        de::String("Failed on allocation of %1 bytes for new collection.")
                            .arg((unsigned long) (sizeof* storage * (idx+1)) ));
    }
    return collectDirectoryNodes(namespaceId, like, count, storage);
}

static int composeAndCompareDirectoryNodePaths(const void* nodeA, const void* nodeB)
{
    // Decode paths before determining a lexicographical delta.
    AutoStr* a = Str_PercentDecode(composePathForDirectoryNode(*(const TextureDirectoryNode**)nodeA, TEXTURES_PATH_DELIMITER));
    AutoStr* b = Str_PercentDecode(composePathForDirectoryNode(*(const TextureDirectoryNode**)nodeB, TEXTURES_PATH_DELIMITER));
    return stricmp(Str_Text(a), Str_Text(b));
}

/**
 * @defgroup printTextureFlags  Print Texture Flags
 */
///@{
#define PTF_TRANSFORM_PATH_NO_NAMESPACE     0x1 ///< Do not print the namespace.
///@}

#define DEFAULT_PRINTTEXTUREFLAGS           0

/**
 * @param flags  @ref printTextureFlags
 */
static size_t printTextures3(texturenamespaceid_t namespaceId, const char* like, int flags)
{
    const boolean printNamespace = !(flags & PTF_TRANSFORM_PATH_NO_NAMESPACE);
    uint count = 0;
    TextureDirectoryNode** foundTextures = collectDirectoryNodes(namespaceId, like, &count, NULL);

    if(!foundTextures) return 0;

    if(!printNamespace)
        Con_FPrintf(CPF_YELLOW, "Known textures in namespace '%s'", Str_Text(Textures_NamespaceName(namespaceId)));
    else // Any namespace.
        Con_FPrintf(CPF_YELLOW, "Known textures");

    if(like && like[0])
        Con_FPrintf(CPF_YELLOW, " like \"%s\"", like);
    Con_FPrintf(CPF_YELLOW, ":\n");

    // Print the result index key.
    int numFoundDigits = MAX_OF(3/*idx*/, M_NumDigits((int)count));
    int numUidDigits   = MAX_OF(3/*uid*/, M_NumDigits((int)Textures_Size()));

    Con_Printf(" %*s: %-*s %*s origin x# path\n", numFoundDigits, "idx",
        printNamespace? 22 : 14, printNamespace? "namespace:name" : "name",
        numUidDigits, "uid");
    Con_PrintRuler();

    // Sort and print the index.
    qsort(foundTextures, (size_t)count, sizeof(*foundTextures), composeAndCompareDirectoryNodePaths);

    uint idx = 0;
    for(TextureDirectoryNode** iter = foundTextures; *iter; ++iter)
    {
        TextureDirectoryNode* node = *iter;
        Con_Printf(" %*u: ", numFoundDigits, idx++);
        printTextureOverview(node, printNamespace);
    }

    M_Free(foundTextures);
    return count;
}

static void printTextures2(texturenamespaceid_t namespaceId, const char* like, int flags)
{
    size_t printTotal = 0;
    // Do we care which namespace?
    if(namespaceId == TN_ANY && like && like[0])
    {
        printTotal = printTextures3(namespaceId, like, flags & ~PTF_TRANSFORM_PATH_NO_NAMESPACE);
        Con_PrintRuler();
    }
    // Only one namespace to print?
    else if(VALID_TEXTURENAMESPACEID(namespaceId))
    {
        printTotal = printTextures3(namespaceId, like, flags | PTF_TRANSFORM_PATH_NO_NAMESPACE);
        Con_PrintRuler();
    }
    else
    {
        // Collect and sort in each namespace separately.
        for(int i = TEXTURENAMESPACE_FIRST; i <= TEXTURENAMESPACE_LAST; ++i)
        {
            size_t printed = printTextures3((texturenamespaceid_t)i, like, flags | PTF_TRANSFORM_PATH_NO_NAMESPACE);
            if(printed != 0)
            {
                printTotal += printed;
                Con_PrintRuler();
            }
        }
    }
    Con_Printf("Found %lu %s.\n", (unsigned long) printTotal, printTotal == 1? "Texture" : "Textures");
}

static void printTextures(texturenamespaceid_t namespaceId, const char* like)
{
    printTextures2(namespaceId, like, DEFAULT_PRINTTEXTUREFLAGS);
}

D_CMD(ListTextures)
{
    DENG2_UNUSED(src);

    if(!Textures_Size())
    {
        Con_Message("There are currently no textures defined/loaded.\n");
        return true;
    }

    texturenamespaceid_t namespaceId = TN_ANY;
    const char* like = NULL;
    Uri* uri = NULL;

    // "listtextures [namespace] [name]"
    if(argc > 2)
    {
        uri = Uri_New();
        Uri_SetScheme(uri, argv[1]);
        Uri_SetPath(uri, argv[2]);

        namespaceId = Textures_ParseNamespace(Str_Text(Uri_Scheme(uri)));
        if(!VALID_TEXTURENAMESPACEID(namespaceId))
        {
            Con_Printf("Invalid namespace \"%s\".\n", Str_Text(Uri_Scheme(uri)));
            Uri_Delete(uri);
            return false;
        }
        like = Str_Text(Uri_Path(uri));
    }
    // "listtextures [namespace:name]" i.e., a partial Uri
    else if(argc > 1)
    {
        uri = Uri_NewWithPath2(argv[1], RC_NULL);
        if(!Str_IsEmpty(Uri_Scheme(uri)))
        {
            namespaceId = Textures_ParseNamespace(Str_Text(Uri_Scheme(uri)));
            if(!VALID_TEXTURENAMESPACEID(namespaceId))
            {
                Con_Printf("Invalid namespace \"%s\".\n", Str_Text(Uri_Scheme(uri)));
                Uri_Delete(uri);
                return false;
            }

            if(!Str_IsEmpty(Uri_Path(uri)))
                like = Str_Text(Uri_Path(uri));
        }
        else
        {
            namespaceId = Textures_ParseNamespace(Str_Text(Uri_Path(uri)));
            if(!VALID_TEXTURENAMESPACEID(namespaceId))
            {
                namespaceId = TN_ANY;
                like = argv[1];
            }
        }
    }

    printTextures(namespaceId, like);

    if(uri) Uri_Delete(uri);
    return true;
}

D_CMD(InspectTexture)
{
    DENG2_UNUSED(src);
    DENG2_UNUSED(argc);

    // Path is assumed to be in a human-friendly, non-encoded representation.
    Str path; Str_Init(&path);
    Str_PercentEncode(Str_Set(&path, argv[1]));

    Uri* search = Uri_NewWithPath2(Str_Text(&path), RC_NULL);
    Str_Free(&path);

    if(!Str_IsEmpty(Uri_Scheme(search)))
    {
        texturenamespaceid_t namespaceId = Textures_ParseNamespace(Str_Text(Uri_Scheme(search)));
        if(!VALID_TEXTURENAMESPACEID(namespaceId))
        {
            Con_Printf("Invalid namespace \"%s\".\n", Str_Text(Uri_Scheme(search)));
            Uri_Delete(search);
            return false;
        }
    }

    Texture* tex = Textures_ToTexture(Textures_ResolveUri(search));
    if(tex)
    {
        printTextureInfo(tex);
    }
    else
    {
        AutoStr* path = Uri_ToString(search);
        Con_Printf("Unknown texture \"%s\".\n", Str_Text(path));
    }

    Uri_Delete(search);
    return true;
}

#if _DEBUG
D_CMD(PrintTextureStats)
{
    DENG2_UNUSED(src);
    DENG2_UNUSED(argc);
    DENG2_UNUSED(argv);

    if(!Textures_Size())
    {
        Con_Message("There are currently no textures defined/loaded.\n");
        return true;
    }

    Con_FPrintf(CPF_YELLOW, "Texture Statistics:\n");
    for(uint i = uint(TEXTURENAMESPACE_FIRST); i <= uint(TEXTURENAMESPACE_LAST); ++i)
    {
        texturenamespaceid_t namespaceId = texturenamespaceid_t(i);
        TextureDirectory* directory = getDirectoryForNamespaceId(namespaceId);

        if(!directory) continue;

        uint size = directory->size();
        Con_Printf("Namespace: %s (%u %s)\n", Str_Text(Textures_NamespaceName(namespaceId)), size, size==1? "texture":"textures");
        TextureDirectory::debugPrintHashDistribution(directory);
        TextureDirectory::debugPrint(directory, TEXTURES_PATH_DELIMITER);
    }
    return true;
}
#endif<|MERGE_RESOLUTION|>--- conflicted
+++ resolved
@@ -450,14 +450,10 @@
 
         if(tn->directory)
         {
-<<<<<<< HEAD
-            DENG2_FOR_EACH_CONST(TextureDirectory::PathNodes, nodeIt, *nodes)
-=======
             const TextureDirectory::PathNodes* nodes = tn->directory->pathNodes(PT_LEAF);
             if(nodes)
->>>>>>> 1f55d064
             {
-                DENG2_FOR_EACH(nodeIt, *nodes, TextureDirectory::PathNodes::const_iterator)
+                DENG2_FOR_EACH_CONST(TextureDirectory::PathNodes, nodeIt, *nodes)
                 {
                     destroyRecord(reinterpret_cast<TextureDirectoryNode*>(*nodeIt));
                 }

--- conflicted
+++ resolved
@@ -186,15 +186,7 @@
     }
     if(0 == GL_state.extensions.wglSwapIntervalEXT || NULL == wglSwapIntervalEXT)
         GL_state.features.vsync = false;
-
-    if(0 != (GL_state.extensions.wglMultisampleARB = query("WGL_ARB_multisample")))
-    {
-        GETPROC(wglChoosePixelFormatARB);
-    }
-    if(0 == GL_state.extensions.wglMultisampleARB || NULL == wglChoosePixelFormatARB)
-        GL_state.features.multisample = false;
 #else
-    GL_state.features.multisample = false;
     GL_state.features.vsync = false;
 #endif
 }
@@ -239,33 +231,16 @@
     glGetFloatv(GL_LINE_WIDTH_RANGE, fVals);
     Con_Message("  Line Width Range: %3.1f...%3.1f\n", fVals[0], fVals[1]);
 
-<<<<<<< HEAD
     Sys_GLPrintExtensions();
-=======
-    Con_Message("  NPOT Textures: %s\n", yesNo[GL_state.textureNonPow2? 1:0]);
-    Con_Message("  Texture Compression: %s\n", yesNo[GL_state_texture.useCompr? 1:0]);
-    Con_Message("  Variable Texture Anisotropy: %s\n", yesNo[GL_state.useAnisotropic? 1:0]);
-    Con_Message("  Utilized Texture Units: %i\n", GL_state.maxTexUnits);
-#ifdef WIN32
-    Con_Message("  Multisampling: %s", yesNo[GL_state_ext.wglMultisampleARB? 1:0]);
-    if(GL_state_ext.wglMultisampleARB)
-        Con_Message(" (%i)\n", GL_state.multisampleFormat);
-    else
-        Con_Message("\n");
-#endif
->>>>>>> 3dbdbdd0
 }
 
 #ifdef WIN32
 static void testMultisampling(HDC hDC)
 {
-    int             pixelFormat;
-    int             valid;
-    uint            numFormats;
-    float           fAttributes[] = {0,0};
-
-    int iAttributes[] =
-    {
+    int pixelFormat, valid;
+    uint numFormats;
+    float fAttributes[] = {0,0};
+    int iAttributes[] = {
         WGL_DRAW_TO_WINDOW_ARB,GL_TRUE,
         WGL_SUPPORT_OPENGL_ARB,GL_TRUE,
         WGL_ACCELERATION_ARB,WGL_FULL_ACCELERATION_ARB,
@@ -280,31 +255,21 @@
     };
 
     // First, see if we can get a pixel format using four samples.
-    valid = wglChoosePixelFormatARB(hDC, iAttributes, fAttributes, 1,
-                                    &pixelFormat, &numFormats);
+    valid = wglChoosePixelFormatARB(hDC, iAttributes, fAttributes, 1, &pixelFormat, &numFormats);
 
     if(valid && numFormats >= 1)
-<<<<<<< HEAD
     {   // This will do nicely.
-=======
-    {
-        // This will do nicely.
-        GL_state_ext.wglMultisampleARB = 1;
->>>>>>> 3dbdbdd0
         GL_state.multisampleFormat = pixelFormat;
+        GL_state.features.multisample = true;
     }
     else
     {   // Failed. Try a pixel format using two samples.
         iAttributes[19] = 2;
-        valid = wglChoosePixelFormatARB(hDC, iAttributes, fAttributes, 1,
-                                        &pixelFormat, &numFormats);
+        valid = wglChoosePixelFormatARB(hDC, iAttributes, fAttributes, 1, &pixelFormat, &numFormats);
         if(valid && numFormats >= 1)
         {
             GL_state.multisampleFormat = pixelFormat;
-        }
-        else
-        {   // Give up.
-            GL_state.features.multisample = false;
+            GL_state.features.multisample = true;
         }
     }
 }
@@ -414,12 +379,13 @@
         if(ok)
         {
             PROC wglGetExtensionsStringARB;
-            const GLubyte* extensions;
+            const GLubyte* exts;
 
             GETPROC(wglGetExtensionsStringARB);
-            extensions = ((const GLubyte*(__stdcall*)(HDC))wglGetExtensionsStringARB)(hDC);
-
-            if(Sys_GLQueryExtension("WGL_ARB_multisample", extensions))
+            exts = ((const GLubyte*(__stdcall*)(HDC))wglGetExtensionsStringARB)(hDC);
+
+            GL_state.extensions.wglMultisampleARB = Sys_GLQueryExtension("WGL_ARB_multisample", exts);
+            if(GL_state.extensions.wglMultisampleARB)
             {
                 GETPROC(wglChoosePixelFormatARB);
                 if(wglChoosePixelFormatARB)
@@ -463,7 +429,7 @@
 
     GL_state.features.blendSubtract = true;
     GL_state.features.genMipmap = true;
-    GL_state.features.multisample = true;
+    GL_state.features.multisample = false; // We'll test for availability...
     GL_state.features.texCompression = true;
     GL_state.features.texFilterAniso = true;
     GL_state.features.texNonPowTwo = true;
@@ -475,18 +441,13 @@
     GL_state.currentUseFog = false;
 
 #ifdef WIN32
-<<<<<<< HEAD
-    // We want to be able to use multisampling if available so lets create a
-    // dummy window and see what pixel formats are present.
+    // We prefer to use  multisampling if available so create a dummy window
+    // and see what pixel formats are present.
     createDummyWindow(&app);
-=======
-    if(!ArgCheck("-noaa"))
-    {
-        // We want to be able to use multisampling if available so lets create a
-        // dummy window and see what pixel formats we have.
-        createDummyWindow(&app);
-    }
->>>>>>> 3dbdbdd0
+
+    // User disabled?
+    if(ArgCheck("-noaa"))
+        GL_state.features.multisample = false;
 #endif
 
     initedGL = true;
@@ -646,132 +607,6 @@
     return false;
 }
 
-<<<<<<< HEAD
-=======
-static int query(const char *ext, int *var)
-{
-    int         result = 0;
-
-    if(ext)
-    {
-#if WIN32
-        // Preference the wgl-specific extensions.
-        if(wglGetExtString)
-        {
-            const GLubyte* extensions =
-            ((const GLubyte*(__stdcall*)(HDC))wglGetExtString)(wglGetCurrentDC());
-
-            result = (Sys_QueryGLExtension(ext, extensions)? 1 : 0);
-        }
-#endif
-        if(!result)
-            result = (Sys_QueryGLExtension(ext, glGetString(GL_EXTENSIONS))? 1 : 0);
-
-        if(var)
-            *var = result;
-    }
-
-    return result;
-}
-
-#ifdef WIN32
-void Sys_InitWGLExtensions(void)
-{
-    wglGetExtString = wglGetProcAddress("wglGetExtensionsStringARB");
-
-    if(query("WGL_EXT_swap_control", &GL_state_ext.wglSwapIntervalEXT))
-    {
-        GETPROC(wglSwapIntervalEXT);
-    }
-
-    if(!ArgCheck("-noaa") && query("WGL_ARB_multisample", NULL))
-    {
-        GETPROC(wglChoosePixelFormatARB);
-        if(wglChoosePixelFormatARB)
-            GL_state_ext.wglMultisampleARB = 1;
-    }
-}
-#endif
-
-/**
- * Pre: A rendering context must be aquired and made current before this is
- * called.
- */
-void Sys_InitGLExtensions(void)
-{
-    GLint           iVal;
-
-    if(query("GL_EXT_compiled_vertex_array", &GL_state_ext.lockArray))
-    {
-#ifdef WIN32
-        GETPROC(glLockArraysEXT);
-        GETPROC(glUnlockArraysEXT);
-#endif
-    }
-
-    query("GL_EXT_paletted_texture", &GL_state.palExtAvailable);
-    query("GL_EXT_texture_filter_anisotropic", &GL_state_ext.aniso);
-    if(ArgExists("-texnonpow2"))
-       query("GL_ARB_texture_non_power_of_two", &GL_state.textureNonPow2);
-
-    // EXT_blend_subtract
-    if(query("GL_EXT_blend_subtract", &GL_state_ext.blendSub))
-    {
-#ifdef WIN32
-        GETPROC(glBlendEquationEXT);
-#endif
-    }
-
-    // ARB_texture_env_combine
-    if(!query("GL_ARB_texture_env_combine", &GL_state_ext.texEnvComb))
-    {
-        // Try the older EXT_texture_env_combine (identical to ARB).
-        query("GL_EXT_texture_env_combine", &GL_state_ext.texEnvComb);
-    }
-
-    // NV_texture_env_combine4
-    query("GL_NV_texture_env_combine4", &GL_state_ext.nvTexEnvComb);
-
-    // ATI_texture_env_combine3
-    query("GL_ATI_texture_env_combine3", &GL_state_ext.atiTexEnvComb);
-
-    // Texture compression.
-    query("GL_EXT_texture_compression_s3tc", &GL_state_ext.s3TC);
-    // On by default if we have it.
-    glGetError();
-    glGetIntegerv(GL_NUM_COMPRESSED_TEXTURE_FORMATS, &iVal);
-    if(iVal && glGetError() == GL_NO_ERROR)
-        GL_state_texture.useCompr = true;
-
-    if(ArgExists("-notexcomp"))
-        GL_state_texture.useCompr = false;
-
-#ifdef USE_MULTITEXTURE
-    // ARB_multitexture
-    if(query("GL_ARB_multitexture", &GL_state_ext.multiTex))
-    {
-#  ifdef WIN32
-        // Get the function pointers.
-        GETPROC(glClientActiveTextureARB);
-        GETPROC(glActiveTextureARB);
-        GETPROC(glMultiTexCoord2fARB);
-        GETPROC(glMultiTexCoord2fvARB);
-#  endif
-    }
-#endif
-
-    // Automatic mipmap generation.
-    if(!ArgExists("-nosgm") && query("GL_SGIS_generate_mipmap", &GL_state_ext.genMip))
-    {
-        // Use nice quality, please.
-        glHint(GL_GENERATE_MIPMAP_HINT_SGIS, GL_NICEST);
-    }
-}
-
-/**
- * Show the list of GL extensions.
- */
->>>>>>> 3dbdbdd0
 static void printExtensions(const GLubyte* extensions)
 {
     char* token, *extbuf;

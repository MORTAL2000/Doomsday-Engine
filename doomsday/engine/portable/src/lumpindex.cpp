--- conflicted
+++ resolved
@@ -365,11 +365,7 @@
     // We may need to prune path-duplicate lumps.
     d->pruneDuplicates();
 
-<<<<<<< HEAD
-    DENG2_FOR_EACH(i, d->lumps, Lumps::iterator)
-=======
-    DENG2_FOR_EACH(Lumps, i, d->lumpInfos)
->>>>>>> 0febb79b
+    DENG2_FOR_EACH(Lumps, i, d->lumps)
     {
         File1 const& lump = **i;
         if(&lump.container() == &file) return true;
@@ -427,7 +423,7 @@
     Con_Printf("LumpIndex %p (%i records):\n", &index, numRecords);
 
     int idx = 0;
-    DENG2_FOR_EACH(i, index.lumps(), Lumps::const_iterator)
+    DENG2_FOR_EACH_CONST(Lumps, i, index.lumps())
     {
         File1 const& lump = **i;
         Con_Printf("%0*i - \"%s:%s\" (size: %lu bytes%s)\n", numIndexDigits, idx++,

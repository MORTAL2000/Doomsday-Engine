--- conflicted
+++ resolved
@@ -191,11 +191,7 @@
     DD_ResetTimer();
 
     // Resume drawing with the game loop drawer.
-<<<<<<< HEAD
-    Window_SetDrawFunction(Window_Main(), !Sys_IsShuttingDown()? DD_GameLoopDrawer : 0);
-=======
     Window_SetDrawFunc(Window_Main(), !Sys_IsShuttingDown()? DD_GameLoopDrawer : 0);
->>>>>>> 97e35915
 
     return result;
 }
@@ -440,11 +436,7 @@
         glLoadIdentity();
         glOrtho(0, Window_Width(theWindow), Window_Height(theWindow), 0, -1, 1);
 
-<<<<<<< HEAD
-        Window_SetDrawFunction(Window_Main(), Con_BusyDrawer);
-=======
         Window_SetDrawFunc(Window_Main(), Con_BusyDrawer);
->>>>>>> 97e35915
     }
 
     Sys_Lock(busy_Mutex);
@@ -500,11 +492,7 @@
         glPopMatrix();
 
         // Must not call the busy drawer outside of this loop.
-<<<<<<< HEAD
-        Window_SetDrawFunction(Window_Main(), 0);
-=======
         Window_SetDrawFunc(Window_Main(), 0);
->>>>>>> 97e35915
     }
 }
 

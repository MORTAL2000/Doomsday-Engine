--- conflicted
+++ resolved
@@ -712,13 +712,8 @@
 
 void DGL_SetMaterialUI(material_t* mat, DGLint wrapS, DGLint wrapT)
 {
-<<<<<<< HEAD
-    Texture* tex = Textures_ToTexture(Textures_TextureForUniqueId(TN_PATCHES, id));
-    if(!tex) return;
-=======
     GL_SetMaterialUI2(mat, DGL_ToGLWrapCap(wrapS), DGL_ToGLWrapCap(wrapT));
 }
->>>>>>> 639c80dc
 
 void DGL_SetPatch(patchid_t id, DGLint wrapS, DGLint wrapT)
 {

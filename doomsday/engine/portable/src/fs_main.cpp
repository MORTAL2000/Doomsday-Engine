--- conflicted
+++ resolved
@@ -36,7 +36,6 @@
 #include "lumpindex.h"
 #include "lumpinfo.h"
 #include "lumpfile.h"
-//#include "m_md5.h"
 #include "m_misc.h" // for M_FindWhite()
 #include "wadfile.h"
 #include "zipfile.h"
@@ -47,24 +46,14 @@
 #include <de/Log>
 #include <de/memory.h>
 
-using de::FS;
-using de::LumpIndex;
-using de::LumpFile;
-using de::DFileBuilder;
+using namespace de;
 
 D_CMD(Dir);
 D_CMD(DumpLump);
 D_CMD(ListFiles);
 D_CMD(ListLumps);
 
-<<<<<<< HEAD
-using namespace de;
-
 static FS* fileSystem;
-=======
-/// Base for indicies in the auxiliary lump index.
-int const AUXILIARY_BASE = 100000000;
->>>>>>> c4cade0a
 
 typedef QList<FileId> FileIds;
 
@@ -139,16 +128,7 @@
         clearOpenFiles();
         clearLumpIndexes();
 
-<<<<<<< HEAD
         fileIds.clear(); // Should be null-op if bookkeeping is correct.
-=======
-void de::FS::consoleRegister()
-{
-    C_CMD("dir", "", Dir);
-    C_CMD("ls", "", Dir); // Alias
-    C_CMD("dir", "s*", Dir);
-    C_CMD("ls", "s*", Dir); // Alias
->>>>>>> c4cade0a
 
         pathMappings.clear();
         lumpMappings.clear();
@@ -208,7 +188,6 @@
      */
     inline lumpnum_t logicalLumpNum(lumpnum_t lumpNum)
     {
-<<<<<<< HEAD
         return (lumpNum < 0 ? -1 :
                 ActiveWadLumpIndex == &auxiliaryWadLumpIndex? lumpNum += AUXILIARY_BASE : lumpNum);
     }
@@ -225,10 +204,6 @@
     de::LumpIndex* lumpIndexForFileType(filetype_t fileType)
     {
         switch(fileType)
-=======
-        de::AbstractFile* file = (*i)->file();
-        if(!Str_CompareIgnoreCase(file->path(), Str_Text(path)))
->>>>>>> c4cade0a
         {
         case FT_ZIPFILE:    return &zipLumpIndex;
         case FT_LUMPFILE:
@@ -236,32 +211,11 @@
         default: return NULL;
         }
     }
-<<<<<<< HEAD
 
     void usePrimaryWadLumpIndex()
     {
         ActiveWadLumpIndex = &primaryWadLumpIndex;
     }
-=======
-    return i;
-}
-
-static int pruneLumpsFromIndexesByFile(de::AbstractFile& file)
-{
-    int pruned = zipLumpIndex->pruneByFile(file)
-               + primaryWadLumpIndex->pruneByFile(file);
-    if(auxiliaryWadLumpIndexInUse)
-        pruned += auxiliaryWadLumpIndex->pruneByFile(file);
-    return pruned;
-}
-
-static void unlinkFile(de::AbstractFile* file)
-{
-    if(!file) return;
-    releaseFileId(Str_Text(file->path()));
-    pruneLumpsFromIndexesByFile(*file);
-}
->>>>>>> c4cade0a
 
     bool useAuxiliaryWadLumpIndex()
     {
@@ -277,7 +231,6 @@
      */
     void selectWadLumpIndex(lumpnum_t& lumpNum)
     {
-<<<<<<< HEAD
         if(lumpNum >= AUXILIARY_BASE)
         {
             useAuxiliaryWadLumpIndex();
@@ -286,14 +239,6 @@
         else
         {
             usePrimaryWadLumpIndex();
-=======
-        de::DFile* hndl = (*loadedFiles)[i];
-        if(!index || index->catalogues(*hndl->file()))
-        {
-            unlinkFile(hndl->file());
-            loadedFiles->removeAt(i);
-            de::FS::deleteFile(hndl);
->>>>>>> c4cade0a
         }
     }
 };
@@ -319,16 +264,9 @@
     C_CMD("dir", "s*", Dir);
     C_CMD("ls", "s*", Dir); // Alias
 
-<<<<<<< HEAD
     C_CMD("dump", "s", DumpLump);
     C_CMD("listfiles", "", ListFiles);
     C_CMD("listlumps", "", ListLumps);
-=======
-static void clearOpenFiles()
-{
-    while(!openFiles->empty())
-    { de::FS::deleteFile(openFiles->back()); }
->>>>>>> c4cade0a
 }
 
 /**
@@ -385,64 +323,14 @@
         Con_Message("Unloading \"%s\"...\n", F_PrettyPath(path));
     }
 
-    de::DFile* hndl = *found;
+    DFile* hndl = *found;
     unlinkFile(hndl->file());
-<<<<<<< HEAD
     d->loadedFiles.erase(found);
     deleteFile(hndl);
     return true;
 }
 
 bool FS::checkFileId(char const* path)
-=======
-    loadedFiles->erase(found);
-    de::FS::deleteFile(hndl);
-    return true;
-}
-
-static void clearFileIds()
-{
-    if(fileIdentifiers)
-    {
-        M_Free(fileIdentifiers); fileIdentifiers = 0;
-    }
-    if(fileIdentifiersCount)
-    {
-        fileIdentifiersCount = fileIdentifiersMax = 0;
-    }
-}
-
-static void printFileId(byte identifier[16])
-{
-    if(!identifier) return;
-    for(uint i = 0; i < 16; ++i)
-    {
-        Con_Printf("%02x", identifier[i]);
-    }
-}
-
-static void generateFileId(char const* str, byte identifier[16])
-{
-    // First normalize the name.
-    ddstring_t absPath; Str_Init(&absPath);
-    Str_Set(&absPath, str);
-    F_MakeAbsolute(&absPath, &absPath);
-    F_FixSlashes(&absPath, &absPath);
-
-#if defined(WIN32) || defined(MACOSX)
-    // This is a case insensitive operation.
-    strupr(Str_Text(&absPath));
-#endif
-
-    md5_ctx_t context; md5_init(&context);
-    md5_update(&context, (byte*) Str_Text(&absPath), (unsigned int) Str_Length(&absPath));
-    md5_final(&context, identifier);
-
-    Str_Free(&absPath);
-}
-
-bool de::FS::checkFileId(char const* path)
->>>>>>> c4cade0a
 {
     DENG_ASSERT(path);
     if(!accessFile(path)) return false;
@@ -460,41 +348,7 @@
     return true;
 }
 
-<<<<<<< HEAD
 void FS::resetFileIds()
-=======
-static bool releaseFileId(char const* path)
-{
-    if(path && path[0])
-    {
-        fileidentifierid_t id;
-        generateFileId(path, id);
-
-        fileidentifier_t* fileIdentifier = findFileIdentifierForId(id);
-        if(fileIdentifier)
-        {
-            size_t index = fileIdentifier - fileIdentifiers;
-            if(index < fileIdentifiersCount-1)
-            {
-                memmove(fileIdentifiers + index, fileIdentifiers + index + 1, fileIdentifiersCount - index - 1);
-            }
-            memset(fileIdentifiers + fileIdentifiersCount, 0, sizeof *fileIdentifiers);
-            --fileIdentifiersCount;
-
-#if _DEBUG
-            VERBOSE(
-                Con_Printf("Released file identifier ");
-                printFileId(id);
-                Con_Printf(" - \"%s\"\n", F_PrettyPath(path)) )
-#endif
-            return true;
-        }
-    }
-    return false;
-}
-
-void de::FS::resetFileIds()
->>>>>>> c4cade0a
 {
     d->fileIds.clear();
 }
@@ -515,14 +369,8 @@
         AbstractFile* file = hndl->file();
         if(!nonStartup || !file->hasStartup())
         {
-<<<<<<< HEAD
             if(unloadFile(Str_Text(file->path()),
                           true/*allow unloading game resources*/, true/*quiet please*/))
-=======
-            de::DFile* hndl = (*list)[i];
-            de::AbstractFile* file = hndl->file();
-            if(!nonStartup || !file->hasStartup())
->>>>>>> c4cade0a
             {
                 ++unloaded;
             }
@@ -548,22 +396,12 @@
 {
     for(int i = 0; i < list.size(); ++i)
     {
-<<<<<<< HEAD
         de::DFile* hndl = list[i];
         de::AbstractFile* file = hndl->file();
         FileId fileId = FileId::fromPath(Str_Text(file->path()));
         LOG_MSG(" %c%d: %s - \"%s\" [handle: %p]")
             << (file->hasStartup()? '*' : ' ') << i
             << fileId << F_PrettyPath(Str_Text(file->path())) << (void*)&hndl;
-=======
-        de::DFile* hndl = (*list)[i];
-        de::AbstractFile* file = hndl->file();
-
-        Con_Printf(" %c%u: ", file->hasStartup()? '*':' ', i);
-        generateFileId(Str_Text(file->path()), id);
-        printFileId(id);
-        Con_Printf(" - \"%s\" [handle: %p]\n", F_PrettyPath(Str_Text(file->path())), (void*)&hndl);
->>>>>>> c4cade0a
     }
 }
 #endif
@@ -769,7 +607,7 @@
 {
     LumpInfo const* info = lumpInfo(absoluteLumpNum, lumpIdx);
     if(!info) return 0;
-    return reinterpret_cast<de::AbstractFile*>(info->container);
+    return reinterpret_cast<AbstractFile*>(info->container);
 }
 
 char const* FS::lumpName(lumpnum_t absoluteLumpNum)
@@ -810,7 +648,7 @@
         return -1;
     }
 
-    de::DFile* hndl = DFileBuilder::fromNativeFile(*file, baseOffset);
+    DFile* hndl = DFileBuilder::fromNativeFile(*file, baseOffset);
 
     if(hndl && WadFile::recognise(*hndl))
     {
@@ -828,15 +666,9 @@
         hndl = DFileBuilder::fromFile(*wad);
         d->openFiles.push_back(hndl); hndl->setList(reinterpret_cast<struct filelist_s*>(&d->openFiles));
 
-<<<<<<< HEAD
         DFile* loadedFilesHndl = DFileBuilder::dup(*hndl);
         d->loadedFiles.push_back(loadedFilesHndl); loadedFilesHndl->setList(reinterpret_cast<struct filelist_s*>(&d->loadedFiles));
         wad->publishLumpsToIndex(*d->ActiveWadLumpIndex);
-=======
-        de::DFile* loadedFilesHndl = DFileBuilder::dup(*hndl);
-        loadedFiles->push_back(loadedFilesHndl); loadedFilesHndl->setList(reinterpret_cast<struct filelist_s*>(loadedFiles));
-        wad->publishLumpsToIndex(*ActiveWadLumpIndex);
->>>>>>> c4cade0a
 
         Str_Delete(foundPath);
 
@@ -863,11 +695,7 @@
     if(!file) return;
     for(int i = d->openFiles.size() - 1; i >= 0; i--)
     {
-<<<<<<< HEAD
         DFile* hndl = d->openFiles[i];
-=======
-        de::DFile* hndl = (*openFiles)[i];
->>>>>>> c4cade0a
         if(hndl->file() == file)
         {
             d->openFiles.removeAt(i);
@@ -889,62 +717,8 @@
     delete hndl;
 }
 
-<<<<<<< HEAD
 /// @return @c NULL= Not found.
 static WadFile* findFirstWadFile(de::FileList& list, bool custom)
-=======
-bool FS::dump(void const* data, size_t size, char const* path)
-{
-    DENG_ASSERT(data);
-    DENG_ASSERT(path);
-
-    if(!size) return false;
-
-    AutoStr* nativePath = AutoStr_NewStd();
-    Str_Set(nativePath, path);
-    F_ToNativeSlashes(nativePath, nativePath);
-
-    FILE* outFile = fopen(Str_Text(nativePath), "wb");
-    if(!outFile)
-    {
-        Con_Message("Warning: Failed to open \"%s\" for writing (error: %s), aborting.\n",
-                    F_PrettyPath(Str_Text(nativePath)), strerror(errno));
-        return false;
-    }
-
-    fwrite(data, 1, size, outFile);
-    fclose(outFile);
-    return true;
-}
-
-bool FS::dumpLump(lumpnum_t absoluteLumpNum, char const* path)
-{
-    int lumpIdx;
-    de::AbstractFile* file = lumpFile(absoluteLumpNum, &lumpIdx);
-    if(!file || !file->isValidIndex(lumpIdx)) return false;
-
-    char const* lumpName = FS::lumpName(absoluteLumpNum);
-    char const* fname;
-    if(path && path[0])
-    {
-        fname = path;
-    }
-    else
-    {
-        fname = lumpName;
-    }
-
-    bool dumpedOk = dump(file->cacheLump(lumpIdx), file->lumpInfo(lumpIdx).size, fname);
-    file->unlockLump(lumpIdx);
-    if(!dumpedOk) return false;
-
-    LOG_VERBOSE("%s dumped to \"%s\"") << lumpName << F_PrettyPath(fname);
-    return true;
-}
-
-/// @return @c NULL= Not found.
-static de::WadFile* findFirstWadFile(de::FileList* list, bool custom)
->>>>>>> c4cade0a
 {
     if(list.empty()) return 0;
     DENG2_FOR_EACH(i, list, de::FileList::iterator)
@@ -952,7 +726,7 @@
         de::AbstractFile* file = (*i)->file();
         if(custom != file->hasCustom()) continue;
 
-        de::WadFile* wad = dynamic_cast<de::WadFile*>(file);
+        WadFile* wad = dynamic_cast<WadFile*>(file);
         if(wad) return wad;
     }
     return 0;
@@ -969,229 +743,7 @@
     return iwad->calculateCRC();
 }
 
-<<<<<<< HEAD
 FS::PathList FS::collectLocalPaths(ddstring_t const* searchPath, bool includeSearchPath)
-=======
-/**
- * @defgroup pathToStringFlags  Path To String Flags.
- */
-///@{
-#define PTSF_QUOTED                 0x1 ///< Add double quotes around the path.
-#define PTSF_TRANSFORM_EXCLUDE_DIR  0x2 ///< Exclude the directory; e.g., c:/doom/myaddon.wad -> myaddon.wad
-#define PTSF_TRANSFORM_EXCLUDE_EXT  0x4 ///< Exclude the extension; e.g., c:/doom/myaddon.wad -> c:/doom/myaddon
-///@}
-
-#define DEFAULT_PATHTOSTRINGFLAGS (PTSF_QUOTED)
-
-/**
- * @param flags         @ref pathToStringFlags
- * @param delimiter     If not @c NULL, path fragments in the resultant string
- *                      will be delimited by this.
- * @param predicate     If not @c NULL, this predicate evaluator callback must
- *                      return @c true for a given path to be included in the
- *                      resultant string.
- * @param parameters    Passed to the predicate evaluator callback.
- *
- * @return  New string containing a concatenated, possibly delimited set of all
- *      file paths in the list. Ownership of the string passes to the caller who
- *      should ensure to release it with Str_Delete() when no longer needed.
- *      Always returns a valid (but perhaps zero-length) string object.
- */
-static Str* composeFileList(de::FileList* fl, int flags = DEFAULT_PATHTOSTRINGFLAGS,
-    char const* delimiter = " ", bool (*predicate)(de::DFile* hndl, void* parameters) = 0, void* parameters = 0)
-{
-    DENG_ASSERT(fl);
-
-    int maxLength, delimiterLength = (delimiter? (int)strlen(delimiter) : 0);
-    int n, pLength, pathCount = 0;
-    Str const* path;
-    Str* str, buf;
-    char const* p, *ext;
-
-    // Do we need a working buffer to process this request?
-    /// @todo We can do this without the buffer; implement cleverer algorithm.
-    if(flags & PTSF_TRANSFORM_EXCLUDE_DIR)
-        Str_Init(&buf);
-
-    // Determine the maximum number of characters we'll need.
-    maxLength = 0;
-    DENG2_FOR_EACH(i, *fl, de::FileList::const_iterator)
-    {
-        if(predicate && !predicate(*i, parameters))
-            continue; // Caller isn't interested in this...
-
-        // One more path will be composited.
-        ++pathCount;
-        path = (*i)->file()->path();
-
-        if(!(flags & (PTSF_TRANSFORM_EXCLUDE_DIR|PTSF_TRANSFORM_EXCLUDE_EXT)))
-        {
-            // Caller wants the whole path plus name and extension (if present).
-            maxLength += Str_Length(path);
-        }
-        else
-        {
-            if(flags & PTSF_TRANSFORM_EXCLUDE_DIR)
-            {
-                // Caller does not want the directory hierarchy.
-                F_FileNameAndExtension(&buf, Str_Text(path));
-                p = Str_Text(&buf);
-                pLength = Str_Length(&buf);
-            }
-            else
-            {
-                p = Str_Text(path);
-                pLength = Str_Length(path);
-            }
-
-            if(flags & PTSF_TRANSFORM_EXCLUDE_EXT)
-            {
-                // Caller does not want the file extension.
-                ext = F_FindFileExtension(p);
-                if(ext) ext -= 1/*dot separator*/;
-            }
-            else
-            {
-                ext = NULL;
-            }
-
-            if(ext)
-            {
-                maxLength += pLength - (pLength - (ext - p));
-            }
-            else
-            {
-                maxLength += pLength;
-            }
-        }
-
-        if(flags & PTSF_QUOTED)
-            maxLength += sizeof(char);
-    }
-    maxLength += pathCount * delimiterLength;
-
-    // Composite final string.
-    str = Str_New();
-    Str_Reserve(str, maxLength);
-    n = 0;
-    DENG2_FOR_EACH(i, *fl, de::FileList::const_iterator)
-    {
-        if(predicate && !predicate(*i, parameters))
-            continue; // Caller isn't interested in this...
-
-        path = (*i)->file()->path();
-
-        if(flags & PTSF_QUOTED)
-            Str_AppendChar(str, '"');
-
-        if(!(flags & (PTSF_TRANSFORM_EXCLUDE_DIR|PTSF_TRANSFORM_EXCLUDE_EXT)))
-        {
-            // Caller wants the whole path plus name and extension (if present).
-            Str_Append(str, Str_Text(path));
-        }
-        else
-        {
-            if(flags & PTSF_TRANSFORM_EXCLUDE_DIR)
-            {
-                // Caller does not want the directory hierarchy.
-                F_FileNameAndExtension(&buf, Str_Text(path));
-                p = Str_Text(&buf);
-                pLength = Str_Length(&buf);
-            }
-            else
-            {
-                p = Str_Text(path);
-                pLength = Str_Length(path);
-            }
-
-            if(flags & PTSF_TRANSFORM_EXCLUDE_EXT)
-            {
-                // Caller does not want the file extension.
-                ext = F_FindFileExtension(p);
-                if(ext) ext -= 1/*dot separator*/;
-            }
-            else
-            {
-                ext = NULL;
-            }
-
-            if(ext)
-            {
-                Str_PartAppend(str, p, 0, pLength - (pLength - (ext - p)));
-                maxLength += pLength - (pLength - (ext - p));
-            }
-            else
-            {
-                Str_Append(str, p);
-            }
-        }
-
-        if(flags & PTSF_QUOTED)
-            Str_AppendChar(str, '"');
-
-        ++n;
-        if(n != pathCount)
-            Str_Append(str, delimiter);
-    }
-
-    if(flags & PTSF_TRANSFORM_EXCLUDE_DIR)
-        Str_Free(&buf);
-
-    return str;
-}
-
-typedef struct {
-    filetype_t type; // Only
-    bool markedCustom;
-} compositepathpredicateparamaters_t;
-
-static bool compositePathPredicate(de::DFile* hndl, void* parameters)
-{
-    DENG_ASSERT(parameters);
-    compositepathpredicateparamaters_t* p = (compositepathpredicateparamaters_t*)parameters;
-    de::AbstractFile* file = hndl->file();
-    if((!VALID_FILETYPE(p->type) || p->type == file->type()) &&
-       ((p->markedCustom == file->hasCustom())))
-    {
-        Str const* path = file->path();
-        if(stricmp(Str_Text(path) + Str_Length(path) - 3, "lmp"))
-            return true; // Include this.
-    }
-    return false; // Not this.
-}
-
-void FS::listFiles(filetype_t type, bool markedCustom, char* outBuf, size_t outBufSize, const char* delimiter)
-{
-    if(!outBuf || 0 == outBufSize) return;
-    memset(outBuf, 0, outBufSize);
-
-    if(!inited) return;
-
-    compositepathpredicateparamaters_t p = { type, markedCustom };
-    ddstring_t* str = composeFileList(loadedFiles, PTSF_TRANSFORM_EXCLUDE_DIR, delimiter,
-                                      compositePathPredicate, (void*)&p);
-    strncpy(outBuf, Str_Text(str), outBufSize);
-    Str_Delete(str);
-}
-
-struct PathListItem
-{
-    de::String path;
-    int attrib;
-    PathListItem(QString const& _path, int _attrib = 0)
-        : path(_path), attrib(_attrib)
-    {}
-    bool operator < (PathListItem const& other) const
-    {
-        return path.compareWithoutCase(other.path) < 0;
-    }
-};
-
-typedef QList<PathListItem> PathList;
-
-/// Collect a list of paths including those which have been mapped.
-static PathList collectLocalPaths(Str const* searchPath, bool includeSearchPath)
->>>>>>> c4cade0a
 {
     PathList foundEntries;
     finddata_t fd;
@@ -1278,7 +830,7 @@
     DENG2_FOR_EACH(i, d->zipLumpIndex.lumps(), LumpIndex::Lumps::const_iterator)
     {
         LumpInfo const* lumpInfo = *i;
-        de::AbstractFile* container = reinterpret_cast<de::AbstractFile*>(lumpInfo->container);
+        AbstractFile* container = reinterpret_cast<AbstractFile*>(lumpInfo->container);
         DENG_ASSERT(container);
         PathDirectoryNode const& node = container->lumpDirectoryNode(lumpInfo->lumpIdx);
 
@@ -1434,7 +986,7 @@
 
         LumpInfo const& lumpInfo = d->zipLumpIndex.lumpInfo(lumpNum);
         if(lumpIdx) *lumpIdx = lumpInfo.lumpIdx;
-        return reinterpret_cast<de::AbstractFile*>(lumpInfo.container);
+        return reinterpret_cast<AbstractFile*>(lumpInfo.container);
     }
 
     /**
@@ -1513,13 +1065,7 @@
 
 static de::DFile* tryOpenAsZipFile(de::DFile* hndl, char const* path, LumpInfo const* info)
 {
-<<<<<<< HEAD
     if(ZipFile::recognise(*hndl))
-=======
-    using de::ZipFile;
-
-    if(inited && ZipFile::recognise(*hndl))
->>>>>>> c4cade0a
     {
         ZipFile* zip = new ZipFile(*hndl, path, *info);
         return DFileBuilder::fromFile(*zip);
@@ -1529,13 +1075,7 @@
 
 static de::DFile* tryOpenAsWadFile(de::DFile* hndl, char const* path, LumpInfo const* info)
 {
-<<<<<<< HEAD
     if(WadFile::recognise(*hndl))
-=======
-    using de::WadFile;
-
-    if(inited && WadFile::recognise(*hndl))
->>>>>>> c4cade0a
     {
         WadFile* wad = new WadFile(*hndl, path, *info);
         return DFileBuilder::fromFile(*wad);
@@ -1582,18 +1122,7 @@
     return hndl;
 }
 
-<<<<<<< HEAD
 de::DFile* FS::tryOpenFile2(char const* path, char const* mode, size_t baseOffset, bool allowDuplicate)
-=======
-/**
- * @param mode 'b' = binary mode
- *             't' = text mode
- *             'f' = must be a real file in the local file system.
- *             'x' = skip buffering (used with file-access and metadata-acquire processes).
- */
-static de::DFile* tryOpenFile2(char const* path, char const* mode, size_t baseOffset,
-    bool allowDuplicate)
->>>>>>> c4cade0a
 {
     if(!path || !path[0]) return 0;
 
@@ -1613,11 +1142,7 @@
     if(!reqRealFile)
     {
         int lumpIdx;
-<<<<<<< HEAD
         AbstractFile* container = findLumpFile(Str_Text(&searchPath), &lumpIdx);
-=======
-        de::AbstractFile* container = FS::findLumpFile(Str_Text(&searchPath), &lumpIdx);
->>>>>>> c4cade0a
         if(container)
         {
             // Do not read files twice.
@@ -1626,7 +1151,7 @@
             // DeHackEd patch files require special handling...
             resourcetype_t type = F_GuessResourceTypeByName(path);
 
-            de::DFile* dfile = openAsLumpFile(container, lumpIdx, Str_Text(&searchPath), (type == RT_DEH), dontBuffer);
+            DFile* dfile = openAsLumpFile(container, lumpIdx, Str_Text(&searchPath), (type == RT_DEH), dontBuffer);
             Str_Free(&searchPath);
             return dfile;
         }
@@ -1653,7 +1178,7 @@
     }
 
     // Acquire a handle on the file we intend to open.
-    de::DFile* hndl = DFileBuilder::fromNativeFile(*nativeFile, baseOffset);
+    DFile* hndl = DFileBuilder::fromNativeFile(*nativeFile, baseOffset);
 
     // Prepare the temporary info descriptor.
     LumpInfo info = LumpInfo(lastModified(Str_Text(foundPath)));
@@ -1662,11 +1187,11 @@
     // been mapped to another location. We want the file to be attributed with
     // the path it is to be known by throughout the virtual file system.
 
-    de::DFile* dfile = tryOpenFile3(hndl, Str_Text(&searchPath), &info);
+    DFile* dfile = tryOpenFile3(hndl, Str_Text(&searchPath), &info);
     // If still not loaded; this an unknown format.
     if(!dfile)
     {
-        de::GenericFile* file = new de::GenericFile(*hndl, Str_Text(&searchPath), info);
+        GenericFile* file = new GenericFile(*hndl, Str_Text(&searchPath), info);
         dfile = DFileBuilder::fromFile(*file);
     }
     DENG_ASSERT(dfile);
@@ -1676,13 +1201,9 @@
     return dfile;
 }
 
-<<<<<<< HEAD
 de::DFile* FS::tryOpenFile(char const* path, char const* mode, size_t baseOffset, bool allowDuplicate)
-=======
-static de::DFile* tryOpenFile(char const* path, char const* mode, size_t baseOffset, bool allowDuplicate)
->>>>>>> c4cade0a
-{
-    de::DFile* file = tryOpenFile2(path, mode, baseOffset, allowDuplicate);
+{
+    DFile* file = tryOpenFile2(path, mode, baseOffset, allowDuplicate);
     if(file)
     {
         d->openFiles.push_back(file);
@@ -1706,7 +1227,7 @@
 
 bool FS::accessFile(char const* path)
 {
-    de::DFile* hndl = tryOpenFile(path, "rx", 0, true);
+    DFile* hndl = tryOpenFile(path, "rx", 0, true);
     if(!hndl) return false;
     deleteFile(hndl);
     return true;
@@ -1714,9 +1235,8 @@
 
 uint FS::lastModified(char const* fileName)
 {
-#if 0 // -=- INFINITE RECURSION -=- (tryOpenFile2 -> FS::lastModified -> tryOpenFile2)
     // Try to open the file, but don't buffer any contents.
-    de::DFile* hndl = tryOpenFile(fileName, "rx", 0, true);
+    DFile* hndl = tryOpenFile(fileName, "rx", 0, true);
     uint modified = 0;
     if(hndl)
     {
@@ -1724,29 +1244,11 @@
         deleteFile(hndl);
     }
     return modified;
-#else
-    DENG_UNUSED(fileName);
-    return 0;
-#endif
-}
-
-<<<<<<< HEAD
-=======
-static LumpIndex* lumpIndexForFileType(filetype_t fileType)
-{
-    switch(fileType)
-    {
-    case FT_ZIPFILE:    return zipLumpIndex;
-    case FT_LUMPFILE:
-    case FT_WADFILE:    return ActiveWadLumpIndex;
-    default: return NULL;
-    }
-}
-
->>>>>>> c4cade0a
+}
+
 de::AbstractFile* FS::addFile(char const* path, size_t baseOffset)
 {
-    de::DFile* hndl = openFile(path, "rb", baseOffset, false);
+    DFile* hndl = openFile(path, "rb", baseOffset, false);
     if(!hndl)
     {
         if(accessFile(path))
@@ -1756,7 +1258,7 @@
         return 0;
     }
 
-    de::AbstractFile* file = hndl->file();
+    AbstractFile* file = hndl->file();
     VERBOSE( Con_Message("Loading \"%s\"...\n", F_PrettyPath(Str_Text(file->path()))) )
 
     if(d->loadingForStartup)
@@ -1764,13 +1266,8 @@
         file->setStartup(true);
     }
 
-<<<<<<< HEAD
     DFile* loadedFilesHndl = DFileBuilder::dup(*hndl);
     d->loadedFiles.push_back(loadedFilesHndl); loadedFilesHndl->setList(reinterpret_cast<struct filelist_s*>(&d->loadedFiles));
-=======
-    de::DFile* loadedFilesHndl = DFileBuilder::dup(*hndl);
-    loadedFiles->push_back(loadedFilesHndl); loadedFilesHndl->setList(reinterpret_cast<struct filelist_s*>(loadedFiles));
->>>>>>> c4cade0a
 
     // Publish lumps to an index?
     LumpIndex* lumpIndex = d->lumpIndexForFileType(file->type());
@@ -1843,7 +1340,7 @@
 de::DFile* FS::openLump(lumpnum_t absoluteLumpNum)
 {
     int lumpIdx;
-    de::AbstractFile* container = lumpFile(absoluteLumpNum, &lumpIdx);
+    AbstractFile* container = lumpFile(absoluteLumpNum, &lumpIdx);
     if(!container) return 0;
 
     LumpFile* lump = new LumpFile(*DFileBuilder::fromFileLump(*container, lumpIdx, false),
@@ -1851,13 +1348,8 @@
                                   container->lumpInfo(lumpIdx));
     if(!lump) return 0;
 
-<<<<<<< HEAD
     DFile* openFileHndl = DFileBuilder::fromFile(*lump);
     d->openFiles.push_back(openFileHndl); openFileHndl->setList(reinterpret_cast<struct filelist_s*>(&d->openFiles));
-=======
-    de::DFile* openFileHndl = DFileBuilder::fromFile(*lump);
-    openFiles->push_back(openFileHndl); openFileHndl->setList(reinterpret_cast<struct filelist_s*>(openFiles));
->>>>>>> c4cade0a
     return openFileHndl;
 }
 
@@ -2014,7 +1506,7 @@
         }
 
         int lumpIdx;
-        de::AbstractFile* file = lumpFile(i, &lumpIdx);
+        AbstractFile* file = lumpFile(i, &lumpIdx);
         DENG_ASSERT(file);
         file->readLump(lumpIdx, buf, 0, lumpLength);
         buf[lumpLength] = 0;
@@ -2218,33 +1710,6 @@
     return false;
 }
 
-<<<<<<< HEAD
-=======
-/**
- * Print a content listing of lumps in this directory to stdout (for debug).
- */
-static void printLumpIndex(LumpIndex& index)
-{
-    const int numRecords = index.size();
-    const int numIndexDigits = MAX_OF(3, M_NumDigits(numRecords));
-
-    Con_Printf("LumpIndex %p (%i records):\n", &index, numRecords);
-
-    int idx = 0;
-    DENG2_FOR_EACH(i, index.lumps(), LumpIndex::Lumps::const_iterator)
-    {
-        LumpInfo const* lumpInfo = *i;
-        de::AbstractFile* container = reinterpret_cast<de::AbstractFile*>(lumpInfo->container);
-        Con_Printf("%0*i - \"%s:%s\" (size: %lu bytes%s)\n", numIndexDigits, idx++,
-                   F_PrettyPath(Str_Text(container->path())),
-                   F_PrettyPath(Str_Text(container->composeLumpPath(lumpInfo->lumpIdx))),
-                   (unsigned long) lumpInfo->size,
-                   (lumpInfo->isCompressed()? " compressed" : ""));
-    }
-    Con_Printf("---End of lumps---\n");
-}
-
->>>>>>> c4cade0a
 /// List virtual files inside containers.
 D_CMD(ListLumps)
 {
@@ -2269,30 +1734,17 @@
  *      Ownership of the array passes to the caller who should ensure to
  *      release it with free() when no longer needed.
  */
-<<<<<<< HEAD
 de::AbstractFile** FS::collectFiles(int* count)
-=======
-static de::AbstractFile** collectFiles(de::FileList* list, int* count)
->>>>>>> c4cade0a
 {
     FileList& list = d->loadedFiles;
     if(!list.empty())
     {
-<<<<<<< HEAD
         AbstractFile** arr = (AbstractFile**) M_Malloc(list.size() * sizeof *arr);
         if(!arr) Con_Error("collectFiles: Failed on allocation of %lu bytes for file list.", (unsigned long) (list.size() * sizeof *arr));
-=======
-        de::AbstractFile** arr = (de::AbstractFile**) M_Malloc(list->size() * sizeof *arr);
-        if(!arr) Con_Error("collectFiles: Failed on allocation of %lu bytes for file list.", (unsigned long) (list->size() * sizeof *arr));
->>>>>>> c4cade0a
 
         for(int i = 0; i < list.size(); ++i)
         {
-<<<<<<< HEAD
             DFile const* hndl = list[i];
-=======
-            de::DFile const* hndl = (*list)[i];
->>>>>>> c4cade0a
             arr[i] = hndl->file();
         }
         if(count) *count = list.size();
@@ -2314,11 +1766,7 @@
     if(fileSystem)
     {
         int fileCount;
-<<<<<<< HEAD
         de::AbstractFile** arr = App_FileSystem()->collectFiles(&fileCount);
-=======
-        de::AbstractFile** arr = collectFiles(loadedFiles, &fileCount);
->>>>>>> c4cade0a
         if(!arr) return true;
 
         // Sort files so we get a nice alpha-numerical list.
@@ -2340,7 +1788,7 @@
                 crc = 0;
                 break;
             case FT_WADFILE:
-                crc = (!file->hasCustom()? reinterpret_cast<de::WadFile*>(file)->calculateCRC() : 0);
+                crc = (!file->hasCustom()? reinterpret_cast<WadFile*>(file)->calculateCRC() : 0);
                 break;
             case FT_LUMPFILE:
                 crc = 0;
@@ -2486,11 +1934,7 @@
 
 void F_ReleaseFile(struct abstractfile_s* file)
 {
-<<<<<<< HEAD
     App_FileSystem()->releaseFile(reinterpret_cast<de::AbstractFile*>(file));
-=======
-    FS::releaseFile(reinterpret_cast<de::AbstractFile*>(file));
->>>>>>> c4cade0a
 }
 
 struct dfile_s* F_Open3(char const* path, char const* mode, size_t baseOffset, boolean allowDuplicate)
@@ -2540,20 +1984,12 @@
 
 void F_Close(struct dfile_s* hndl)
 {
-<<<<<<< HEAD
     App_FileSystem()->closeFile(reinterpret_cast<de::DFile*>(hndl));
-=======
-    FS::closeFile(reinterpret_cast<de::DFile*>(hndl));
->>>>>>> c4cade0a
 }
 
 void F_Delete(struct dfile_s* hndl)
 {
-<<<<<<< HEAD
     App_FileSystem()->deleteFile(reinterpret_cast<de::DFile*>(hndl));
-=======
-    FS::deleteFile(reinterpret_cast<de::DFile*>(hndl));
->>>>>>> c4cade0a
 }
 
 ddstring_t const* F_Path(struct abstractfile_s const* file)
@@ -2567,17 +2003,6 @@
 {
     if(!file) return;
     reinterpret_cast<de::AbstractFile*>(file)->setCustom(CPP_BOOL(yes));
-<<<<<<< HEAD
-=======
-}
-
-LumpInfo const* F_LumpInfo(struct abstractfile_s* _file, int lumpIdx)
-{
-    if(!_file) return 0;
-    de::AbstractFile* file = reinterpret_cast<de::AbstractFile*>(_file);
-    if(!file->isValidIndex(lumpIdx)) return 0;
-    return &file->lumpInfo(lumpIdx);
->>>>>>> c4cade0a
 }
 
 size_t F_ReadLump(struct abstractfile_s* _file, int lumpIdx, uint8_t* buffer)

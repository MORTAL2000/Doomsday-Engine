--- conflicted
+++ resolved
@@ -41,26 +41,16 @@
 
 /**
  * @param generalCase  Texture from which this variant is derived.
-<<<<<<< HEAD
- * @param spec  Specification used to derive this variant. Ownership of
- *      specifcation is NOT given to the resultant TextureVariant
- */
-TextureVariant* TextureVariant_New(struct texture_s* generalCase,
-    texturevariantspecification_t* spec);
-=======
  * @param spec  Specification used to derive this variant. Ownership
  *              is NOT given to the resultant TextureVariant
  */
 TextureVariant* TextureVariant_New(struct texture_s* generalCase,
     TexSource source, texturevariantspecification_t* spec);
->>>>>>> 639c80dc
 
 void TextureVariant_Delete(TextureVariant* tex);
 
 /// @return  Superior Texture of which this is a derivative.
 struct texture_s* TextureVariant_GeneralCase(const TextureVariant* tex);
-<<<<<<< HEAD
-=======
 
 /// @return  Source of this variant.
 TexSource TextureVariant_Source(const TextureVariant* tex);
@@ -70,7 +60,6 @@
  * @param source  New TextureSource.
  */
 void TextureVariant_SetSource(TextureVariant* tex, TexSource source);
->>>>>>> 639c80dc
 
 /// @return  TextureVariantSpecification used to derive this variant.
 texturevariantspecification_t* TextureVariant_Spec(const TextureVariant* tex);

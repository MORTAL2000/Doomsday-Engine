; Doomsday Engine API (Routines exported from Doomsday.exe).
;
<<<<<<< HEAD
; Highest ordinal is currently: --> 754 <--
=======
; Highest ordinal is currently: --> 752 <--
>>>>>>> a327e580
; Other free ordinals:
;   54, 340, 341

NAME                            "DOOMSDAY"

EXPORTS
; Plugins.
    Plug_AddHook                @1 NONAME
    Plug_RemoveHook             @2 NONAME
    Plug_CheckForHook           @3 NONAME

; Base.
    DD_DefineGame               @4 NONAME
    DD_GameIdForKey             @7 NONAME
    DD_AddGameResource          @5 NONAME
    DD_GameInfo                 @6 NONAME
    DD_GetInteger               @8 NONAME
    DD_SetInteger               @9 NONAME
    DD_SetVariable              @10 NONAME
    DD_GetVariable              @43 NONAME
    DD_GetPlayer                @44 NONAME
    DD_MaterialForTextureUniqueId @234 NONAME
    DD_ParseTextureNamespace    @502 NONAME
    DD_ParseMaterialNamespace   @503 NONAME

; Base: Types.
    ; Animator.
    Animator_Init               @449 NONAME
    Animator_Set                @450 NONAME
    Animator_Think              @451 NONAME

    ; 2D vector Animator.
    AnimatorVector2_Init        @452 NONAME
    AnimatorVector2_Set         @453 NONAME
    AnimatorVector2_Think       @454 NONAME

    ; 3D vector Animator.
    AnimatorVector3_Init        @455 NONAME
    AnimatorVector3_Set         @456 NONAME
    AnimatorVector3_Think       @457 NONAME

    ; 4D vector Animator.
    AnimatorVector4_Init        @458 NONAME
    AnimatorVector4_Set         @459 NONAME
    AnimatorVector4_Think       @460 NONAME

    ; 2D plane Point.
    Point2_New                  @597 NONAME
    Point2_NewWithCoords        @598 NONAME
    Point2_NewFromRaw           @599 NONAME
    Point2_Delete               @600 NONAME
    Point2_Raw                  @601 NONAME
    Point2_IsNull               @602 NONAME
    Point2_X                    @603 NONAME
    Point2_Y                    @604 NONAME
    Point2_SetX                 @605 NONAME
    Point2_SetY                 @606 NONAME
    Point2_XY                   @607 NONAME
    Point2_SetXY                @608 NONAME
    Point2_Translate            @609 NONAME
    Point2_TranslateX           @610 NONAME
    Point2_TranslateY           @611 NONAME
    Point2_Sum                  @612 NONAME
    Point2_Equality             @613 NONAME

    Point2f_New                 @614 NONAME
    Point2f_NewWithCoords       @615 NONAME
    Point2f_NewFromRaw          @616 NONAME
    Point2f_Delete              @617 NONAME
    Point2f_Raw                 @618 NONAME
    Point2f_IsNull              @619 NONAME
    Point2f_X                   @620 NONAME
    Point2f_Y                   @621 NONAME
    Point2f_SetX                @622 NONAME
    Point2f_SetY                @623 NONAME
    Point2f_XY                  @624 NONAME
    Point2f_SetXY               @625 NONAME
    Point2f_Translate           @626 NONAME
    Point2f_TranslateX          @627 NONAME
    Point2f_TranslateY          @628 NONAME
    Point2f_Sum                 @629 NONAME
    Point2f_Equality            @630 NONAME

    ; 2D Size.
    Size2_New                   @631 NONAME
    Size2_NewWithDimensions     @632 NONAME
    Size2_NewFromRaw            @633 NONAME
    Size2_Delete                @634 NONAME
    Size2_Raw                   @635 NONAME
    Size2_IsNull                @636 NONAME
    Size2_Width                 @637 NONAME
    Size2_Height                @638 NONAME
    Size2_SetWidth              @639 NONAME
    Size2_SetHeight             @640 NONAME
    Size2_WidthHeight           @641 NONAME
    Size2_SetWidthHeight        @642 NONAME
    Size2_Sum                   @643 NONAME
    Size2_Equality              @644 NONAME

    Size2f_New                  @645 NONAME
    Size2f_NewWithDimensions    @646 NONAME
    Size2f_NewFromRaw           @647 NONAME
    Size2f_Delete               @648 NONAME
    Size2f_Raw                  @649 NONAME
    Size2f_IsNull               @650 NONAME
    Size2f_Width                @651 NONAME
    Size2f_Height               @652 NONAME
    Size2f_SetWidth             @653 NONAME
    Size2f_SetHeight            @654 NONAME
    Size2f_WidthHeight          @655 NONAME
    Size2f_SetWidthHeight       @656 NONAME
    Size2f_Sum                  @657 NONAME
    Size2f_Equality             @658 NONAME

    ; Rectangle.
    Rect_New                    @659 NONAME
    Rect_NewWithOriginSize      @660 NONAME
    Rect_NewWithOriginSize2     @661 NONAME
    Rect_NewFromRaw             @662 NONAME
    Rect_Delete                 @663 NONAME
    Rect_Raw                    @664 NONAME
    Rect_IsNull                 @665 NONAME
    Rect_Width                  @666 NONAME
    Rect_Height                 @667 NONAME
    Rect_SetWidth               @668 NONAME
    Rect_SetHeight              @669 NONAME
    Rect_Origin                 @670 NONAME
    Rect_X                      @671 NONAME
    Rect_Y                      @672 NONAME
    Rect_SetOrigin              @673 NONAME
    Rect_SetXY                  @674 NONAME
    Rect_SetX                   @731 NONAME
    Rect_SetY                   @732 NONAME
    Rect_Size                   @675 NONAME
    Rect_SetSize                @676 NONAME
    Rect_SetWidthHeight         @677 NONAME
    Rect_TopLeft                @678 NONAME
    Rect_TopRight               @679 NONAME
    Rect_BottomLeft             @680 NONAME
    Rect_BottomRight            @681 NONAME
    Rect_Normalize              @682 NONAME
    Rect_Unite                  @683 NONAME
    Rect_UniteRaw               @684 NONAME
    Rect_Equality               @685 NONAME

    Rect_Normalized             @686 NONAME
    Rect_United                 @687 NONAME

    Rectf_New                   @688 NONAME
    Rectf_NewWithOriginSize     @703 NONAME
    Rectf_NewWithOriginSize2    @704 NONAME
    Rectf_NewFromRaw            @705 NONAME
    Rectf_Delete                @706 NONAME
    Rectf_Raw                   @707 NONAME
    Rectf_IsNull                @708 NONAME
    Rectf_Width                 @709 NONAME
    Rectf_Height                @710 NONAME
    Rectf_SetWidth              @711 NONAME
    Rectf_SetHeight             @712 NONAME
    Rectf_Origin                @713 NONAME
    Rectf_X                     @714 NONAME
    Rectf_Y                     @715 NONAME
    Rectf_SetOrigin             @716 NONAME
    Rectf_SetXY                 @717 NONAME
    Rectf_SetX                  @733 NONAME
    Rectf_SetY                  @734 NONAME
    Rectf_Size                  @718 NONAME
    Rectf_SetSize               @719 NONAME
    Rectf_SetWidthHeight        @720 NONAME
    Rectf_TopLeft               @721 NONAME
    Rectf_TopRight              @722 NONAME
    Rectf_BottomLeft            @723 NONAME
    Rectf_BottomRight           @724 NONAME
    Rectf_Normalize             @725 NONAME
    Rectf_Unite                 @726 NONAME
    Rectf_UniteRaw              @727 NONAME
    Rectf_Equality              @728 NONAME

    Rectf_Normalized            @729 NONAME
    Rectf_United                @730 NONAME

    ; String.
    Str_New                     @461 NONAME
    Str_Init                    @462 NONAME
    Str_Free                    @463 NONAME
    Str_Delete                  @464 NONAME
    Str_Clear                   @465 NONAME
    Str_Reserve                 @466 NONAME
    Str_Set                     @467 NONAME
    Str_Append                  @468 NONAME
    Str_AppendChar              @469 NONAME
    Str_Appendf                 @470 NONAME
    Str_PartAppend              @471 NONAME
    Str_Prepend                 @472 NONAME
    Str_Length                  @473 NONAME
    Str_IsEmpty                 @474 NONAME
    Str_Text                    @475 NONAME
    Str_Copy                    @476 NONAME
    Str_StripLeft               @477 NONAME
    Str_StripRight              @478 NONAME
    Str_Strip                   @479 NONAME
    Str_GetLine                 @480 NONAME
    Str_CopyDelim2              @481 NONAME
    Str_CopyDelim               @482 NONAME
    Str_CompareIgnoreCase       @483 NONAME
    Str_At                      @484 NONAME
    Str_RAt                     @485 NONAME
    Str_Truncate                @498 NONAME
    Str_PrependChar             @336 NONAME
    Str_Write                   @739 NONAME
    Str_Read                    @740 NONAME

    ; StringPool.
    StringPool_New              @537 NONAME
    StringPool_NewWithStrings   @538 NONAME
    StringPool_Delete           @539 NONAME
    StringPool_Clear            @540 NONAME
    StringPool_Empty            @541 NONAME
    StringPool_Size             @542 NONAME
    StringPool_Intern           @543 NONAME
    StringPool_InternAndRetrieve @544 NONAME
    StringPool_IsInterned       @545 NONAME
    StringPool_String           @546 NONAME

    ; Uri.
    Uri_New                     @238 NONAME
    Uri_NewWithPath2            @497 NONAME
    Uri_NewWithPath             @244 NONAME
    Uri_NewCopy                 @249 NONAME
    Uri_NewFromReader           @741 NONAME
    Uri_Copy                    @250 NONAME
    Uri_Delete                  @255 NONAME
    Uri_SetUri                  @326 NONAME
    Uri_SetUri2                 @328 NONAME
    Uri_SetUri3                 @332 NONAME
    Uri_Resolved                @405 NONAME
    Uri_Clear                   @406 NONAME
    Uri_Scheme                  @486 NONAME
    Uri_Path                    @487 NONAME
    Uri_ComposePath             @488 NONAME
    Uri_ToString                @489 NONAME
    Uri_Equality                @493 NONAME
    Uri_SetPath                 @437 NONAME
    Uri_SetScheme               @500 NONAME
    Uri_Write                   @735 NONAME
    Uri_WriteOmitScheme         @736 NONAME
    Uri_Read                    @737 NONAME
    Uri_ReadWithDefaultScheme   @738 NONAME

; Base: Definitions.
    Def_Get                     @11 NONAME
    Def_Set                     @111 NONAME
    Def_EvalFlags               @12 NONAME

; Base: Input.
    DD_ClearKeyRepeaters        @13 NONAME
    DD_GetKeyCode               @236 NONAME

; Base: File system.
    F_Access                    @245 NONAME
    F_FileExists                @139 NONAME
    F_GetLastModified           @246 NONAME
    F_MakePath                  @138 NONAME

    M_ReadFile                  @134 NONAME
    M_WriteFile                 @135 NONAME

    F_ExtractFileBase           @136 NONAME
    F_FileName                  @752 NONAME
    F_FindFileExtension         @137 NONAME
    F_TranslatePath             @140 NONAME
    F_PrettyPath                @421 NONAME

    ; WAD interface.
    W_CheckLumpNumForName       @14 NONAME
    W_CheckLumpNumForName2      @45 NONAME
    W_GetLumpNumForName         @15 NONAME

    W_ReadLump                  @18 NONAME
    W_ReadLumpSection           @253 NONAME
    W_CacheLump                 @19 NONAME
    W_CacheChangeTag            @21 NONAME

    W_LumpLength                @16 NONAME
    W_LumpName                  @17 NONAME
    W_LumpLastModified          @585 NONAME
    W_LumpSourceFile            @22 NONAME
    W_LumpIsCustom              @239 NONAME

; Base: Zone.
    Z_Malloc                    @24 NONAME
    Z_Calloc                    @211 NONAME
    Z_Realloc                   @212 NONAME
    Z_Recalloc                  @213 NONAME
    Z_Free                      @25 NONAME
    Z_FreeTags                  @26 NONAME
    Z_ChangeTag2                @27 NONAME
    Z_CheckHeap                 @28 NONAME

; Base: Misc.
    dd_snprintf                 @447 NONAME
    dd_vsnprintf                @448 NONAME

; Console.
    Con_Open                    @29 NONAME
    Con_AddCommand              @31 NONAME
    Con_AddVariable             @32 NONAME
    Con_AddCommandList          @33 NONAME
    Con_AddVariableList         @34 NONAME
    Con_GetVariableType         @35 NONAME
    Con_GetInteger              @226 NONAME
    Con_GetFloat                @227 NONAME
    Con_GetByte                 @228 NONAME
    Con_GetString               @229 NONAME
    Con_GetUri                  @337 NONAME
    Con_SetInteger              @230 NONAME
    Con_SetInteger2             @490 NONAME
    Con_SetFloat                @231 NONAME
    Con_SetFloat2               @491 NONAME
    Con_SetString               @36 NONAME
    Con_SetString2              @492 NONAME
    Con_SetUri                  @590 NONAME
    Con_SetUri2                 @591 NONAME
    Con_Printf                  @37 NONAME
    Con_FPrintf                 @38 NONAME
    Con_PrintRuler              @584 NONAME
    DD_Execute                  @39 NONAME
    DD_Executef                 @40 NONAME
    Con_Message                 @41 NONAME
    Con_Error                   @42 NONAME
    Con_Busy                    @330 NONAME
    Con_BusyWorkerEnd           @331 NONAME
    Con_SetPrintFilter          @536 NONAME
    Con_IsBusy                  @126 NONAME

; Console: Bindings.
    B_BindingsForCommand        @428 NONAME
    B_BindingsForControl        @429 NONAME
    B_SetContextFallback        @440 NONAME
; System.
;   Sys_TicksPerSecond          @46 NONAME
    Sys_GetTime                 @47 NONAME
    Sys_GetSeconds              @48 NONAME
    Sys_GetRealTime             @49 NONAME
    Sys_Sleep                   @50 NONAME
    Sys_CriticalMessage         @51 NONAME
    Sys_Quit                    @52 NONAME

; Map building interface.
    MPE_Begin                   @350 NONAME
    MPE_End                     @351 NONAME

    MPE_VertexCreate            @352 NONAME
    MPE_VertexCreatev           @409 NONAME
    MPE_SidedefCreate           @353 NONAME
    MPE_LinedefCreate           @354 NONAME
    MPE_SectorCreate            @355 NONAME
    MPE_PlaneCreate             @408 NONAME
    MPE_PolyobjCreate           @356 NONAME
    MPE_GameObjProperty         @413 NONAME

; Network.
    Net_SendPacket              @53 NONAME
    Net_GetPlayerName           @55 NONAME
    Net_GetPlayerID             @56 NONAME
    Net_PlayerSmoother          @586 NONAME
    Sv_CanTrustClientPos        @587 NONAME

; Play.
    P_AccurateDistance          @57 NONAME
    P_ApproxDistance            @58 NONAME
    P_ApproxDistance3           @243 NONAME
    P_PointOnLinedefSide        @695 NONAME
    P_PointOnLinedefSideXY      @59 NONAME
    P_BoxOnLineSide             @60 NONAME
    P_MakeDivline               @61 NONAME
    P_PointOnDivlineSide        @62 NONAME
    P_InterceptVector           @63 NONAME
    P_LineOpening               @64 NONAME
    P_MobjsBoxIterator          @346 NONAME
    P_LinesBoxIterator          @435 NONAME
    P_AllLinesBoxIterator       @347 NONAME
    P_PolyobjsBoxIterator       @348 NONAME
    P_SubsectorsBoxIterator     @345 NONAME
    P_LineMobjsIterator         @73 NONAME
    P_SectorTouchingMobjsIterator @74 NONAME
    P_PathTraverse              @692 NONAME
    P_PathTraverse2             @693 NONAME
    P_PathTraverseXY            @75 NONAME
    P_PathTraverseXY2           @694 NONAME
    P_CheckLineSight            @76 NONAME
    P_MobjSetState              @207 NONAME
    P_SpawnDamageParticleGen    @233 NONAME

; Play: Controls.
    P_NewPlayerControl          @251 NONAME
    P_GetControlState           @252 NONAME
    P_GetImpulseControlState    @339 NONAME
    P_Impulse                   @592 NONAME

; Maps.
    P_MapExists                 @533 NONAME
    P_MapIsCustom               @534 NONAME
    P_MapSourceFile             @535 NONAME

    P_LoadMap                   @254 NONAME

; Maps: Map Data Updates and Information Access.
    P_ToIndex                   @256 NONAME
    P_ToPtr                     @257 NONAME
    P_Callback                  @258 NONAME
    P_Callbackp                 @259 NONAME
    P_Iteratep                  @410 NONAME

    ; dummy objects
    P_AllocDummy                @321 NONAME
    P_FreeDummy                 @322 NONAME
    P_DummyType                 @323 NONAME
    P_IsDummy                   @324 NONAME
    P_DummyExtraData            @325 NONAME

    ; index-based write functions
    P_SetBool                   @260 NONAME
    P_SetByte                   @261 NONAME
    P_SetInt                    @262 NONAME
    P_SetFixed                  @263 NONAME
    P_SetAngle                  @264 NONAME
    P_SetFloat                  @265 NONAME
    P_SetPtr                    @267 NONAME

    P_SetBoolv                  @268 NONAME
    P_SetBytev                  @269 NONAME
    P_SetIntv                   @270 NONAME
    P_SetFixedv                 @271 NONAME
    P_SetAnglev                 @272 NONAME
    P_SetFloatv                 @273 NONAME
    P_SetPtrv                   @274 NONAME

    ; pointer-based write functions
    P_SetBoolp                  @275 NONAME
    P_SetBytep                  @276 NONAME
    P_SetIntp                   @277 NONAME
    P_SetFixedp                 @278 NONAME
    P_SetAnglep                 @279 NONAME
    P_SetFloatp                 @280 NONAME
    P_SetPtrp                   @281 NONAME

    P_SetBoolpv                 @282 NONAME
    P_SetBytepv                 @283 NONAME
    P_SetIntpv                  @284 NONAME
    P_SetFixedpv                @285 NONAME
    P_SetAnglepv                @286 NONAME
    P_SetFloatpv                @287 NONAME
    P_SetPtrpv                  @288 NONAME

    ; index-based read functions
    P_GetBool                   @289 NONAME
    P_GetByte                   @290 NONAME
    P_GetInt                    @291 NONAME
    P_GetFixed                  @292 NONAME
    P_GetAngle                  @293 NONAME
    P_GetFloat                  @294 NONAME
    P_GetPtr                    @295 NONAME

    P_GetBoolv                  @296 NONAME
    P_GetBytev                  @297 NONAME
    P_GetIntv                   @298 NONAME
    P_GetFixedv                 @299 NONAME
    P_GetAnglev                 @300 NONAME
    P_GetFloatv                 @301 NONAME
    P_GetPtrv                   @302 NONAME

    ; pointer-based read functions
    P_GetBoolp                  @303 NONAME
    P_GetBytep                  @304 NONAME
    P_GetIntp                   @305 NONAME
    P_GetFixedp                 @306 NONAME
    P_GetAnglep                 @307 NONAME
    P_GetFloatp                 @308 NONAME
    P_GetPtrp                   @309 NONAME

    P_GetBoolpv                 @310 NONAME
    P_GetBytepv                 @311 NONAME
    P_GetIntpv                  @312 NONAME
    P_GetFixedpv                @313 NONAME
    P_GetAnglepv                @314 NONAME
    P_GetFloatpv                @315 NONAME
    P_GetPtrpv                  @316 NONAME

    P_CountGameMapObjs          @414 NONAME
    P_GetGMOByte                @415 NONAME
    P_GetGMOShort               @416 NONAME
    P_GetGMOInt                 @417 NONAME
    P_GetGMOFixed               @418 NONAME
    P_GetGMOAngle               @419 NONAME
    P_GetGMOFloat               @420 NONAME

; Play: Misc.
    P_RegisterMapObj            @411 NONAME
    P_RegisterMapObjProperty    @412 NONAME

; Play: Mobjs.
    P_MobjCreate                @357 NONAME
    P_MobjDestroy               @358 NONAME
    P_MobjLink                  @66 NONAME
    P_MobjUnlink                @67 NONAME
    P_MobjLinesIterator         @71 NONAME
    P_MobjSectorsIterator       @72 NONAME
    P_MobjForID                 @333 NONAME
    Mobj_OriginSmoothed         @702 NONAME
    ClMobj_IsValid              @103 NONAME
    ClMobj_Find                 @752 NONAME
    ClMobj_EnableLocalActions   @753 NONAME
    ClMobj_LocalActionsEnabled  @754 NONAME
    ClPlayer_ClMobj             @588 NONAME

; Play: Polyobjs.
    P_PolyobjMove               @79 NONAME
    P_PolyobjRotate             @80 NONAME
    P_PolyobjLink               @82 NONAME
    P_PolyobjUnLink             @81 NONAME

    P_GetPolyobj                @424 NONAME
    P_SetPolyobjCallback        @83 NONAME

; Materials.
    Materials_ComposeUri        @494 NONAME
    Materials_ResolveUri        @495 NONAME
    Materials_ResolveUriCString @496 NONAME

; Play: Thinkers.
    DD_ThinkerAdd               @86 NONAME
    DD_ThinkerRemove            @87 NONAME
    DD_ThinkerSetStasis         @426 NONAME	

    DD_RunThinkers              @84 NONAME
    DD_InitThinkers             @85 NONAME
    DD_IterateThinkers          @425 NONAME

; Refresh.
    DD_IsSharpTick              @589 NONAME
    DD_GetFrameRate             @88 NONAME

    R_SetupMap                  @89 NONAME

    R_PrecacheMobjNum           @427 NONAME
    R_PrecacheSkinsForState     @240 NONAME

    R_RenderPlayerView          @90 NONAME

    R_ViewWindowGeometry        @91 NONAME
    R_ViewWindowOrigin          @593 NONAME
    R_ViewWindowSize            @594 NONAME
    R_SetViewWindowGeometry     @92 NONAME
    R_SetBorderGfx              @93 NONAME

    R_ViewPortGeometry          @430 NONAME
    R_ViewPortOrigin            @595 NONAME
    R_ViewPortSize              @596 NONAME

    R_SetViewPortPlayer         @65 NONAME

    R_SetViewOrigin             @689 NONAME
    R_SetViewAngle              @690 NONAME
    R_SetViewPitch              @691 NONAME

    R_GetSpriteInfo             @94 NONAME

    R_DeclarePatch              @335 NONAME
    R_GetPatchInfo              @237 NONAME
    R_ComposePatchUri           @247 NONAME

    R_TextureUniqueId           @438 NONAME
    R_TextureUniqueId2          @501 NONAME

    R_CreateAnimGroup           @241 NONAME
    R_AddAnimGroupFrame         @242 NONAME

    R_PointToAngle2             @101 NONAME
    R_PointInSubsector          @102 NONAME
    R_HSVToRGB                  @439 NONAME

    R_CreateColorPalette        @444 NONAME
    R_GetColorPaletteNumForName @446 NONAME
    R_GetColorPaletteNameForNum @445 NONAME
    R_GetColorPaletteRGBf       @423 NONAME
    R_GetColorPaletteRGBubv     @436 NONAME

    R_ChooseAlignModeAndScaleFactor @504 NONAME
    R_ChooseScaleMode2          @505 NONAME
    R_ChooseScaleMode           @506 NONAME

    R_SkyParams                 @105 NONAME

; DGL.
    DGL_SetMaterialUI           @117 NONAME
    DGL_SetNoMaterial           @115 NONAME
    DGL_SetPSprite              @114 NONAME
    DGL_SetPSprite2             @334 NONAME
    DGL_SetPatch                @196 NONAME
    DGL_SetRawImage             @119 NONAME
    DGL_Enable                  @387 NONAME
    DGL_Disable                 @388 NONAME
    DGL_GetIntegerv             @392 NONAME
    DGL_GetInteger              @393 NONAME
    DGL_SetInteger              @394 NONAME
    DGL_GetFloatv               @375 NONAME
    DGL_GetFloat                @399 NONAME
    DGL_SetFloat                @401 NONAME
    DGL_BlendFunc               @389 NONAME
    DGL_BlendOp                 @407 NONAME
    DGL_BlendMode               @338 NONAME
    DGL_MatrixMode              @359 NONAME
    DGL_PushMatrix              @360 NONAME
    DGL_PopMatrix               @361 NONAME
    DGL_LoadIdentity            @362 NONAME
    DGL_Ortho                   @390 NONAME
    DGL_Scissor                 @404 NONAME
    DGL_Bind                    @396 NONAME
    DGL_DeleteTextures          @403 NONAME
    DGL_Begin                   @363 NONAME
    DGL_End                     @364 NONAME
    DGL_NewList                 @431 NONAME
    DGL_EndList                 @432 NONAME
    DGL_CallList                @433 NONAME
    DGL_DeleteLists             @434 NONAME
    DGL_Translatef              @384 NONAME
    DGL_Rotatef                 @385 NONAME
    DGL_Scalef                  @386 NONAME
    DGL_Color3ub                @365 NONAME
    DGL_Color3ubv               @366 NONAME
    DGL_Color4ub                @367 NONAME
    DGL_Color4ubv               @368 NONAME
    DGL_Color3f                 @369 NONAME
    DGL_Color3fv                @370 NONAME
    DGL_Color4f                 @371 NONAME
    DGL_Color4fv                @372 NONAME
    DGL_TexCoord2f              @373 NONAME
    DGL_TexCoord2fv             @374 NONAME
    DGL_Vertex2f                @377 NONAME
    DGL_Vertex2fv               @378 NONAME
    DGL_Vertex3f                @379 NONAME
    DGL_Vertex3fv               @380 NONAME
    DGL_Vertices2ftv            @381 NONAME
    DGL_Vertices3ftv            @382 NONAME
    DGL_Vertices3fctv           @383 NONAME
    DGL_DrawLine                @127 NONAME
    DGL_DrawRect                @511 NONAME
    DGL_DrawRect2               @133 NONAME
    DGL_DrawRectf               @512 NONAME
    DGL_DrawRectColor           @128 NONAME
    DGL_DrawRectTiled           @129 NONAME
    DGL_DrawCutRectTiled        @130 NONAME
    DGL_NewTextureWithParams    @329 NONAME

; Renderer.
    GL_UseFog                   @104 NONAME

; InFine.
    FI_Execute                  @68 NONAME
    FI_Execute2                 @69 NONAME
    FI_ScriptTerminate          @70 NONAME
    FI_ScriptSuspend            @77 NONAME
    FI_ScriptResume             @78 NONAME
    FI_ScriptActive             @95 NONAME
    FI_ScriptSuspended          @96 NONAME
    FI_ScriptIsMenuTrigger      @98 NONAME
    FI_ScriptRequestSkip        @99 NONAME
    FI_ScriptResponder          @100 NONAME
    FI_ScriptFlags              @235 NONAME

; SVG
    R_NewSvg                    @317 NONAME

    GL_DrawSvg                  @318 NONAME
    GL_DrawSvg2                 @319 NONAME
    GL_DrawSvg3                 @320 NONAME

; Graphics.
    GL_GrabScreen               @109 NONAME
    GL_SetFilter                @132 NONAME
    GL_SetFilterColor           @441 NONAME
    GL_ConfigureBorderedProjection @507 NONAME
    GL_ConfigureBorderedProjection2 @508 NONAME
    GL_BeginBorderedProjection  @509 NONAME
    GL_EndBorderedProjection    @510 NONAME

; Graphics: Text
    FR_Font                     @106 NONAME
    FR_SetFont                  @107 NONAME
    FR_PushAttrib               @108 NONAME
    FR_PopAttrib                @112 NONAME
    FR_LoadDefaultAttrib        @113 NONAME

    FR_ResetTypeinTimer         @116 NONAME

    FR_Leading                  @118 NONAME
    FR_SetLeading               @120 NONAME
    FR_Tracking                 @121 NONAME
    FR_SetTracking              @122 NONAME
    FR_SetColor                 @123 NONAME
    FR_SetColorv                @124 NONAME
    FR_ColorAndAlpha            @125 NONAME
    FR_SetColorAndAlpha         @131 NONAME
    FR_SetColorAndAlphav        @197 NONAME
    FR_ColorRed                 @198 NONAME
    FR_SetColorRed              @199 NONAME
    FR_ColorGreen               @200 NONAME
    FR_SetColorGreen            @201 NONAME
    FR_ColorBlue                @202 NONAME
    FR_SetColorBlue             @203 NONAME
    FR_Alpha                    @204 NONAME
    FR_SetAlpha                 @205 NONAME
    FR_ShadowOffset             @206 NONAME
    FR_SetShadowOffset          @513 NONAME
    FR_ShadowStrength           @514 NONAME
    FR_SetShadowStrength        @515 NONAME
    FR_GlitterStrength          @516 NONAME
    FR_SetGlitterStrength       @517 NONAME
    FR_CaseScale                @518 NONAME
    FR_SetCaseScale             @519 NONAME

    FR_TextSize                 @520 NONAME
    FR_TextWidth                @521 NONAME
    FR_TextHeight               @522 NONAME

    FR_DrawText                 @523 NONAME
    FR_DrawText2                @524 NONAME
    FR_DrawText3                @525 NONAME

    FR_DrawTextXY               @696 NONAME
    FR_DrawTextXY2              @697 NONAME
    FR_DrawTextXY3              @698 NONAME

    FR_DrawChar                 @526 NONAME
    FR_DrawChar2                @527 NONAME
    FR_DrawChar3                @528 NONAME

    FR_DrawCharXY               @699 NONAME
    FR_DrawCharXY2              @700 NONAME
    FR_DrawCharXY3              @701 NONAME

    FR_CharSize                 @529 NONAME
    FR_CharWidth                @530 NONAME
    FR_CharHeight               @531 NONAME

; Fonts.
    Fonts_ResolveUri            @532 NONAME

; Audio.
    S_MapChange                 @225 NONAME
    S_LocalSoundAtVolumeFrom    @221 NONAME
    S_LocalSoundAtVolume        @214 NONAME
    S_LocalSound                @215 NONAME
    S_LocalSoundFrom            @216 NONAME
    S_StartSound                @217 NONAME
    S_StartSoundEx              @327 NONAME
    S_StartSoundAtVolume        @224 NONAME
    S_ConsoleSound              @218 NONAME
    S_StopSound                 @223 NONAME
    S_IsPlaying                 @110 NONAME
    S_StartMusic                @219 NONAME
    S_StartMusicNum             @222 NONAME
    S_StopMusic                 @220 NONAME
    S_PauseMusic                @232 NONAME

; Miscellaneous.
    M_SkipWhite                 @141 NONAME
    M_FindWhite                 @142 NONAME
    M_StrCatQuoted              @248 NONAME
    M_IsStringValidInt          @20 NONAME
    M_IsStringValidByte         @23 NONAME
    M_IsStringValidFloat        @30 NONAME
    M_ClearBox                  @208 NONAME
    M_AddToBox                  @209 NONAME
    M_ScreenShot                @210 NONAME
    M_CeilPow2                  @422 NONAME
    M_NumDigits                 @143 NONAME
    M_RatioReduce               @499 NONAME

; Math.
    RNG_RandByte                @97 NONAME

    ; Binary angles.
    bamsAtan2                   @145 NONAME

    ; Vectors.
    V2_Rotate                   @344 NONAME
    V2_Intersection             @349 NONAME

    ; Utilities.
    M_PointLineDistance         @442 NONAME
    M_ProjectPointOnLine        @443 NONAME
    P_PointOnLineSide           @376 NONAME

; Miscellaneous: Command line.
    ArgAbbreviate               @146 NONAME
    Argc                        @147 NONAME
    Argv                        @148 NONAME
    ArgvPtr                     @149 NONAME
    ArgNext                     @150 NONAME
    ArgCheck                    @151 NONAME
    ArgCheckWith                @152 NONAME
    ArgExists                   @153 NONAME
    ArgIsOption                 @154 NONAME

; Doomsday Engine Definitions.
    DED_Init                    @155 NONAME
    DED_Clear                   @156 NONAME
    DED_Read                    @157 NONAME
    DED_AddFlag                 @159 NONAME
    DED_AddMobj                 @160 NONAME
    DED_AddState                @161 NONAME
    DED_AddSprite               @162 NONAME
    DED_AddLight                @163 NONAME
    DED_AddModel                @164 NONAME
    DED_AddSound                @165 NONAME
    DED_AddMusic                @166 NONAME
    DED_AddMapInfo              @167 NONAME
    DED_AddText                 @168 NONAME
    DED_AddTextureEnv           @169 NONAME
    DED_AddValue                @170 NONAME
    DED_AddDetail               @171 NONAME
    DED_AddPtcGen               @172 NONAME
    DED_AddSectorType           @173 NONAME
    DED_AddLineType             @174 NONAME
    DED_RemoveFlag              @176 NONAME
    DED_RemoveMobj              @177 NONAME
    DED_RemoveState             @178 NONAME
    DED_RemoveSprite            @179 NONAME
    DED_RemoveLight             @180 NONAME
    DED_RemoveModel             @181 NONAME
    DED_RemoveSound             @182 NONAME
    DED_RemoveMusic             @183 NONAME
    DED_RemoveMapInfo           @184 NONAME
    DED_RemoveText              @185 NONAME
    DED_RemoveTextureEnv        @186 NONAME
    DED_RemoveValue             @187 NONAME
    DED_RemoveDetail            @188 NONAME
    DED_RemovePtcGen            @189 NONAME
    DED_RemoveSectorType        @190 NONAME
    DED_RemoveLineType          @191 NONAME
    DED_NewEntries              @192 NONAME
    DED_NewEntry                @193 NONAME
    DED_DelEntry                @194 NONAME
    DED_DelArray                @195 NONAME
    
; Reader.
    Reader_NewWithBuffer        @547 NONAME
    Reader_NewWithCallbacks     @743 NONAME
    Reader_Delete               @548 NONAME
    Reader_ReadChar             @549 NONAME
    Reader_ReadByte             @550 NONAME
    Reader_ReadInt16            @551 NONAME
    Reader_ReadUInt16           @552 NONAME
    Reader_ReadInt32            @553 NONAME
    Reader_ReadUInt32           @554 NONAME
    Reader_ReadFloat            @555 NONAME
    Reader_ReadPackedUInt16     @556 NONAME
    Reader_ReadPackedUInt32     @557 NONAME
    Reader_Read                 @558 NONAME
    Reader_AtEnd                @559 NONAME
    Reader_Pos                  @560 NONAME
    Reader_SetPos               @561 NONAME
    Reader_Size                 @562 NONAME

; Writer.
    Writer_NewWithBuffer        @563 NONAME
    Writer_NewWithDynamicBuffer @564 NONAME
    Writer_NewWithCallbacks     @742 NONAME
    Writer_Delete               @565 NONAME
    Writer_Size                 @566 NONAME
    Writer_Data                 @567 NONAME
    Writer_TotalBufferSize      @568 NONAME
    Writer_BytesLeft            @569 NONAME
    Writer_SetPos               @570 NONAME
    Writer_WriteChar            @571 NONAME
    Writer_WriteByte            @572 NONAME
    Writer_WriteInt16           @573 NONAME
    Writer_WriteUInt16          @574 NONAME
    Writer_WriteInt32           @575 NONAME
    Writer_WriteUInt32          @576 NONAME
    Writer_WriteFloat           @577 NONAME
    Writer_WritePackedUInt16    @578 NONAME
    Writer_WritePackedUInt32    @579 NONAME
    Writer_Write                @580 NONAME

; Smoother.
    Smoother_IsOnFloor          @581 NONAME
    Smoother_Evaluate           @582 NONAME
    Smoother_Clear              @583 NONAME

; MaterialArchive.
    MaterialArchive_New         @744 NONAME
    MaterialArchive_NewEmpty    @745 NONAME
    MaterialArchive_Delete      @746 NONAME
    MaterialArchive_Read        @747 NONAME
    MaterialArchive_Write       @748 NONAME
    MaterialArchive_Find        @749 NONAME
    MaterialArchive_FindUniqueSerialId @750 NONAME
    MaterialArchive_Count       @751 NONAME<|MERGE_RESOLUTION|>--- conflicted
+++ resolved
@@ -1,10 +1,6 @@
 ; Doomsday Engine API (Routines exported from Doomsday.exe).
 ;
-<<<<<<< HEAD
-; Highest ordinal is currently: --> 754 <--
-=======
-; Highest ordinal is currently: --> 752 <--
->>>>>>> a327e580
+; Highest ordinal is currently: --> 755 <--
 ; Other free ordinals:
 ;   54, 340, 341
 
@@ -516,9 +512,9 @@
     P_MobjForID                 @333 NONAME
     Mobj_OriginSmoothed         @702 NONAME
     ClMobj_IsValid              @103 NONAME
-    ClMobj_Find                 @752 NONAME
-    ClMobj_EnableLocalActions   @753 NONAME
-    ClMobj_LocalActionsEnabled  @754 NONAME
+    ClMobj_Find                 @753 NONAME
+    ClMobj_EnableLocalActions   @754 NONAME
+    ClMobj_LocalActionsEnabled  @755 NONAME
     ClPlayer_ClMobj             @588 NONAME
 
 ; Play: Polyobjs.

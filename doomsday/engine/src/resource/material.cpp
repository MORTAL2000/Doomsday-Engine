/**
 * @file material.cpp
 * Logical material. @ingroup resource
 *
 * @authors Copyright &copy; 2009-2012 Daniel Swanson <danij@dengine.net>
 *
 * @par License
 * GPL: http://www.gnu.org/licenses/gpl.html
 *
 * <small>This program is free software; you can redistribute it and/or modify
 * it under the terms of the GNU General Public License as published by the
 * Free Software Foundation; either version 2 of the License, or (at your
 * option) any later version. This program is distributed in the hope that it
 * will be useful, but WITHOUT ANY WARRANTY; without even the implied warranty
 * of MERCHANTABILITY or FITNESS FOR A PARTICULAR PURPOSE. See the GNU General
 * Public License for more details. You should have received a copy of the GNU
 * General Public License along with this program; if not, write to the Free
 * Software Foundation, Inc., 51 Franklin St, Fifth Floor, Boston, MA
 * 02110-1301 USA</small>
 */

#include "de_base.h"
#include "de_console.h"
#include "de_play.h"
#include "de_resource.h"
#include "m_misc.h"

#include "audio/s_environ.h"
<<<<<<< HEAD
#include "gl/sys_opengl.h" // TODO: get rid of this
=======
#include "resource/materialsnapshot.h"
>>>>>>> 883476dd

#include <de/memory.h>

typedef struct material_variantlist_node_s {
    struct material_variantlist_node_s* next;
    MaterialVariant* variant;
} material_variantlist_node_t;

static void destroyVariants(material_t* mat)
{
    DENG2_ASSERT(mat);
    while(mat->_variants)
    {
        material_variantlist_node_t* next = mat->_variants->next;
        MaterialVariant_Delete(mat->_variants->variant);
        M_Free(mat->_variants);
        mat->_variants = next;
    }
    mat->_prepared = 0;
}

void Material_Initialize(material_t* mat)
{
    DENG2_ASSERT(mat);
    memset(mat, 0, sizeof *mat);
    mat->header.type = DMU_MATERIAL;
    mat->_envClass = MEC_UNKNOWN;
    mat->_size = Size2_New();
}

void Material_Destroy(material_t* mat)
{
    DENG2_ASSERT(mat);
    Material_DestroyVariants(mat);
    Size2_Delete(mat->_size);
    mat->_size = NULL;
}

void Material_Ticker(material_t* mat, timespan_t time)
{
    DENG2_ASSERT(mat);
    for(material_variantlist_node_t* node = mat->_variants; node; node = node->next)
    {
        MaterialVariant_Ticker(node->variant, time);
    }
}

ded_material_t* Material_Definition(const material_t* mat)
{
    DENG2_ASSERT(mat);
    return mat->_def;
}

void Material_SetDefinition(material_t* mat, struct ded_material_s* def)
{
    DENG2_ASSERT(mat);
    if(mat->_def != def)
    {
        mat->_def = def;

        // Textures are updated automatically at prepare-time, so just clear them.
        Material_SetDetailTexture(mat, NULL);
        Material_SetShinyTexture(mat, NULL);
        Material_SetShinyMaskTexture(mat, NULL);
    }

    if(!mat->_def) return;

    mat->_flags = mat->_def->flags;

    Size2Raw size(def->width, def->height);
    Material_SetSize(mat, &size);

    Material_SetEnvironmentClass(mat, S_MaterialEnvClassForUri(def->uri));

    // Update custom status.
    /// @todo This should take into account the whole definition, not just whether
    ///       the primary layer's first texture is custom or not.
    mat->_isCustom = false;
    if(def->layers[0].stageCount.num > 0 && def->layers[0].stages[0].texture)
    {
        de::Uri *texUri = reinterpret_cast<de::Uri *>(def->layers[0].stages[0].texture);
        try
        {
            de::TextureManifest &manifest = App_Textures()->find(*texUri);
            if(de::Texture *tex = manifest.texture())
            {
                mat->_isCustom = tex->flags().testFlag(de::Texture::Custom);
            }
        }
        catch(de::Textures::NotFoundError const &)
        {} // Ignore this error.
    }
}

const Size2* Material_Size(const material_t* mat)
{
    DENG2_ASSERT(mat);
    return mat->_size;
}

void Material_SetSize(material_t* mat, const Size2Raw* newSize)
{
    DENG2_ASSERT(mat);
    if(!newSize) return;

    Size2* size = Size2_NewFromRaw(newSize);
    if(!Size2_Equality(mat->_size, size))
    {
        Size2_SetWidthHeight(mat->_size, newSize->width, newSize->height);
        R_UpdateMapSurfacesOnMaterialChange(mat);
    }
    Size2_Delete(size);
}

int Material_Width(const material_t* mat)
{
    DENG2_ASSERT(mat);
    return Size2_Width(mat->_size);
}

void Material_SetWidth(material_t* mat, int width)
{
    DENG2_ASSERT(mat);
    if(Size2_Width(mat->_size) == width) return;
    Size2_SetWidth(mat->_size, width);
    R_UpdateMapSurfacesOnMaterialChange(mat);
}

int Material_Height(const material_t* mat)
{
    DENG2_ASSERT(mat);
    return Size2_Height(mat->_size);
}

void Material_SetHeight(material_t* mat, int height)
{
    DENG2_ASSERT(mat);
    if(Size2_Height(mat->_size) == height) return;
    Size2_SetHeight(mat->_size, height);
    R_UpdateMapSurfacesOnMaterialChange(mat);
}

short Material_Flags(const material_t* mat)
{
    DENG2_ASSERT(mat);
    return mat->_flags;
}

void Material_SetFlags(material_t* mat, short flags)
{
    DENG2_ASSERT(mat);
    mat->_flags = flags;
}

boolean Material_IsCustom(const material_t* mat)
{
    DENG2_ASSERT(mat);
    return mat->_isCustom;
}

boolean Material_IsGroupAnimated(const material_t* mat)
{
    DENG2_ASSERT(mat);
    return mat->_inAnimGroup;
}

boolean Material_IsSkyMasked(const material_t* mat)
{
    DENG2_ASSERT(mat);
    return 0 != (mat->_flags & MATF_SKYMASK);
}

boolean Material_IsDrawable(const material_t* mat)
{
    DENG2_ASSERT(mat);
    return 0 == (mat->_flags & MATF_NO_DRAW);
}

boolean Material_HasGlow(material_t* mat)
{
    if(novideo) return false;

    /// @todo We should not need to prepare to determine this.
    materialvariantspecification_t const *spec = Materials_VariantSpecificationForContext(
        MC_MAPSURFACE, 0, 0, 0, 0, GL_REPEAT, GL_REPEAT, -1, -1, -1, true, true, false, false);
    de::MaterialSnapshot const &ms = reinterpret_cast<de::MaterialSnapshot const &>(*Materials_Prepare(mat, spec, true));

    return (ms.glowStrength() > .0001f);
}

boolean Material_HasTranslation(const material_t* mat)
{
    DENG2_ASSERT(mat);
    /// @todo Separate meanings.
    return Material_IsGroupAnimated(mat);
}

int Material_LayerCount(const material_t* mat)
{
    DENG2_ASSERT(mat);
    DENG2_UNUSED(mat);
    return 1;
}

void Material_SetGroupAnimated(material_t* mat, boolean yes)
{
    DENG2_ASSERT(mat);
    mat->_inAnimGroup = yes;
}

byte Material_Prepared(const material_t* mat)
{
    DENG2_ASSERT(mat);
    return mat->_prepared;
}

void Material_SetPrepared(material_t* mat, byte state)
{
    DENG2_ASSERT(mat && state <= 2);
    mat->_prepared = state;
}

materialid_t Material_PrimaryBind(const material_t* mat)
{
    DENG2_ASSERT(mat);
    return mat->_primaryBind;
}

void Material_SetPrimaryBind(material_t* mat, materialid_t bindId)
{
    DENG2_ASSERT(mat);
    mat->_primaryBind = bindId;
}

material_env_class_t Material_EnvironmentClass(const material_t* mat)
{
    DENG2_ASSERT(mat);
    if(!Material_IsDrawable(mat))
        return MEC_UNKNOWN;
    return mat->_envClass;
}

void Material_SetEnvironmentClass(material_t* mat, material_env_class_t envClass)
{
    DENG2_ASSERT(mat);
    mat->_envClass = envClass;
}

struct texture_s *Material_DetailTexture(material_t *mat)
{
    DENG2_ASSERT(mat);
    return mat->_detailTex;
}

void Material_SetDetailTexture(material_t *mat, struct texture_s *tex)
{
    DENG2_ASSERT(mat);
    mat->_detailTex = tex;
}

float Material_DetailStrength(material_t* mat)
{
    DENG2_ASSERT(mat);
    return mat->_detailStrength;
}

void Material_SetDetailStrength(material_t* mat, float strength)
{
    DENG2_ASSERT(mat);
    mat->_detailStrength = MINMAX_OF(0, strength, 1);
}

float Material_DetailScale(material_t* mat)
{
    DENG2_ASSERT(mat);
    return mat->_detailScale;
}

void Material_SetDetailScale(material_t* mat, float scale)
{
    DENG2_ASSERT(mat);
    mat->_detailScale = MINMAX_OF(0, scale, 1);
}

struct texture_s *Material_ShinyTexture(material_t *mat)
{
    DENG2_ASSERT(mat);
    return mat->_shinyTex;
}

void Material_SetShinyTexture(material_t *mat, struct texture_s *tex)
{
    DENG2_ASSERT(mat);
    mat->_shinyTex = tex;
}

blendmode_t Material_ShinyBlendmode(material_t* mat)
{
    DENG2_ASSERT(mat);
    return mat->_shinyBlendmode;
}

void Material_SetShinyBlendmode(material_t* mat, blendmode_t blendmode)
{
    DENG2_ASSERT(mat && VALID_BLENDMODE(blendmode));
    mat->_shinyBlendmode = blendmode;
}

const float* Material_ShinyMinColor(material_t* mat)
{
    DENG2_ASSERT(mat);
    return mat->_shinyMinColor;
}

void Material_SetShinyMinColor(material_t* mat, const float colorRGB[3])
{
    DENG2_ASSERT(mat && colorRGB);
    mat->_shinyMinColor[CR] = MINMAX_OF(0, colorRGB[CR], 1);
    mat->_shinyMinColor[CG] = MINMAX_OF(0, colorRGB[CG], 1);
    mat->_shinyMinColor[CB] = MINMAX_OF(0, colorRGB[CB], 1);
}

float Material_ShinyStrength(material_t* mat)
{
    DENG2_ASSERT(mat);
    return mat->_shinyStrength;
}

void Material_SetShinyStrength(material_t* mat, float strength)
{
    DENG2_ASSERT(mat);
    mat->_shinyStrength = MINMAX_OF(0, strength, 1);
}

struct texture_s *Material_ShinyMaskTexture(material_t *mat)
{
    DENG2_ASSERT(mat);
    return mat->_shinyMaskTex;
}

void Material_SetShinyMaskTexture(material_t* mat, struct texture_s *tex)
{
    DENG2_ASSERT(mat);
    mat->_shinyMaskTex = tex;
}

MaterialVariant* Material_AddVariant(material_t* mat, MaterialVariant* variant)
{
    DENG2_ASSERT(mat);
    if(!variant)
    {
#if _DEBUG
        Con_Error("Material_AddVariant: Argument variant==NULL, ignoring.");
#endif
        return variant;
    }

    material_variantlist_node_t* node = static_cast<material_variantlist_node_t*>(M_Malloc(sizeof *node));
    if(!node) Con_Error("Material_AddVariant: Failed on allocation of %lu bytes for new node.", (unsigned long) sizeof *node);

    node->variant = variant;
    node->next = mat->_variants;
    mat->_variants = node;
    return variant;
}

int Material_IterateVariants(material_t* mat,
    int (*callback)(MaterialVariant* variant, void* parameters), void* parameters)
{
    DENG2_ASSERT(mat);
    int result = 0;
    if(callback)
    {
        material_variantlist_node_t* node = mat->_variants;
        while(node)
        {
            material_variantlist_node_t* next = node->next;
            result = callback(node->variant, parameters);
            if(result) break;
            node = next;
        }
    }
    return result;
}

void Material_DestroyVariants(material_t* mat)
{
    destroyVariants(mat);
}<|MERGE_RESOLUTION|>--- conflicted
+++ resolved
@@ -26,11 +26,8 @@
 #include "m_misc.h"
 
 #include "audio/s_environ.h"
-<<<<<<< HEAD
 #include "gl/sys_opengl.h" // TODO: get rid of this
-=======
 #include "resource/materialsnapshot.h"
->>>>>>> 883476dd
 
 #include <de/memory.h>
 

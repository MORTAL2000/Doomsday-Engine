--- conflicted
+++ resolved
@@ -357,13 +357,11 @@
 
     memset(&app, 0, sizeof(app));
 
-<<<<<<< HEAD
     // Create the deng2 legacy application core.
     de2LegacyCore = LegacyCore_New(&argc, argv);
-=======
+
     // SDL lock key behavior: send up event when key released.
     setenv("SDL_DISABLE_LOCK_KEYS", "1", true);
->>>>>>> 2ea0c12a
 
     /*if(!initApplication(&app))
     {

/** @file surface.h Logical map surface.
 *
 * @authors Copyright &copy; 2003-2013 Jaakko Keränen <jaakko.keranen@iki.fi>
 * @authors Copyright &copy; 2006-2013 Daniel Swanson <danij@dengine.net>
 *
 * @par License
 * GPL: http://www.gnu.org/licenses/gpl.html
 *
 * <small>This program is free software; you can redistribute it and/or modify
 * it under the terms of the GNU General Public License as published by the
 * Free Software Foundation; either version 2 of the License, or (at your
 * option) any later version. This program is distributed in the hope that it
 * will be useful, but WITHOUT ANY WARRANTY; without even the implied warranty
 * of MERCHANTABILITY or FITNESS FOR A PARTICULAR PURPOSE. See the GNU General
 * Public License for more details. You should have received a copy of the GNU
 * General Public License along with this program; if not, write to the Free
 * Software Foundation, Inc., 51 Franklin St, Fifth Floor, Boston, MA
 * 02110-1301 USA</small>
 */

#ifndef LIBDENG_MAP_SURFACE
#define LIBDENG_MAP_SURFACE

#ifndef __cplusplus
#  error "map/surface.h requires C++"
#endif

#include <QSet>
#include "resource/r_data.h"
#include "resource/material.h"
#include "map/p_dmu.h"
#include "map/bspleaf.h"

#ifdef __cplusplus
#include "resource/materialsnapshot.h"
#endif

// Internal surface flags:
#define SUIF_FIX_MISSING_MATERIAL   0x0001 ///< Current material is a fix replacement
                                           /// (not sent to clients, returned via DMU etc).
#define SUIF_NO_RADIO               0x0002 ///< No fakeradio for this surface.

#define SUIF_UPDATE_FLAG_MASK 0xff00
#define SUIF_UPDATE_DECORATIONS 0x8000

<<<<<<< HEAD

typedef struct surface_s {
#ifdef __cplusplus
#ifdef __CLIENT__
    struct DecorSource
    {
        coord_t origin[3]; // World coordinates of the decoration.
        BspLeaf *bspLeaf;
        /// @todo $revise-texture-animation reference by index.
        de::MaterialSnapshot::Decoration const *decor;
    };
#endif // __CLIENT__
#endif // __cplusplus

    runtime_mapdata_header_t header;
    ddmobj_base_t       base;
    void*               owner;         // Either @c DMU_SIDEDEF, or @c DMU_PLANE
    int                 flags;         // SUF_ flags
    int                 oldFlags;
    material_t*         material;
    blendmode_t         blendMode;
    float               tangent[3];
    float               bitangent[3];
    float               normal[3];
    float               offset[2];     // [X, Y] Planar offset to surface material origin.
    float               oldOffset[2][2];
    float               visOffset[2];
    float               visOffsetDelta[2];
    float               rgba[4];       // Surface color tint
    short               inFlags;       // SUIF_* flags
    uint numDecorations;
    struct surfacedecorsource_s *decorations;
} Surface;

struct surfacedecorsource_s;

#ifdef __cplusplus
extern "C" {
#endif
=======
typedef struct surfacedecor_s {
    coord_t origin[3]; ///< World coordinates of the decoration.
    BspLeaf *bspLeaf;
    const struct ded_decorlight_s* def;
} surfacedecor_t;

class Surface : public de::MapElement
{
public:
    ddmobj_base_t  base;
    de::MapElement *owner;        ///< Either @c DMU_SIDEDEF, or @c DMU_PLANE
    int            flags;         ///< SUF_ flags
    int            oldFlags;
    material_t*    material;
    blendmode_t    blendMode;
    float          tangent[3];
    float          bitangent[3];
    float          normal[3];
    float          offset[2];     ///< [X, Y] Planar offset to surface material origin.
    float          oldOffset[2][2];
    float          visOffset[2];
    float          visOffsetDelta[2];
    float          rgba[4];       ///< Surface color tint
    short          inFlags;       ///< SUIF_* flags
    unsigned int   numDecorations;
    surfacedecor_t *decorations;

public:
    Surface();
    ~Surface();
};

typedef QSet<Surface *> SurfaceSet;
>>>>>>> 8c763d4a

/**
 * Mark the surface as requiring a full update. To be called
 * during engine reset.
 */
void Surface_Update(Surface* surface);

/**
 * Update the Surface's map space base origin according to relevant points in
 * the owning object.
 *
 * If this surface is owned by a SideDef then the origin is updated using the
 * points defined by the associated LineDef's vertices and the plane heights of
 * the Sector on that SideDef's side.
 *
 * If this surface is owned by a Plane then the origin is updated using the
 * points defined the center of the Plane's Sector (on the XY plane) and the Z
 * height of the plane.
 *
 * If no owner is presently associated this is a no-op.
 *
 * @param surface  Surface instance.
 */
void Surface_UpdateBaseOrigin(Surface* surface);

/// @return @c true= is drawable (i.e., a drawable Material is bound).
boolean Surface_IsDrawable(Surface* surface);

/// @return @c true= is sky-masked (i.e., a sky-masked Material is bound).
boolean Surface_IsSkyMasked(const Surface* suf);

/// @return @c true= is owned by some element of the Map geometry.
boolean Surface_AttachedToMap(Surface* surface);

/**
 * Change Material bound to this surface.
 *
 * @param surface  Surface instance.
 * @param mat  New Material.
 */
boolean Surface_SetMaterial(Surface* surface, material_t* material);

/**
 * Change Material origin.
 *
 * @param surface  Surface instance.
 * @param x  New X origin in map space.
 * @param y  New Y origin in map space.
 */
boolean Surface_SetMaterialOrigin(Surface* surface, float x, float y);

/**
 * Change Material origin X coordinate.
 *
 * @param surface  Surface instance.
 * @param x  New X origin in map space.
 */
boolean Surface_SetMaterialOriginX(Surface* surface, float x);

/**
 * Change Material origin Y coordinate.
 *
 * @param surface  Surface instance.
 * @param y  New Y origin in map space.
 */
boolean Surface_SetMaterialOriginY(Surface* surface, float y);

/**
 * Change surface color tint and alpha.
 *
 * @param surface  Surface instance.
 * @param red      Red color component (0...1).
 * @param green    Green color component (0...1).
 * @param blue     Blue color component (0...1).
 * @param alpha    Alpha component (0...1).
 */
boolean Surface_SetColorAndAlpha(Surface* surface, float red, float green, float blue, float alpha);

/**
 * Change surfacecolor tint.
 *
 * @param surface  Surface instance.
 * @param red      Red color component (0...1).
 */
boolean Surface_SetColorRed(Surface* surface, float red);

/**
 * Change surfacecolor tint.
 *
 * @param surface  Surface instance.
 * @param green    Green color component (0...1).
 */
boolean Surface_SetColorGreen(Surface* surface, float green);

/**
 * Change surfacecolor tint.
 *
 * @param surface  Surface instance.
 * @param blue     Blue color component (0...1).
 */
boolean Surface_SetColorBlue(Surface* surface, float blue);

/**
 * Change surface alpha.
 *
 * @param surface  Surface instance.
 * @param alpha    New alpha value (0...1).
 */
boolean Surface_SetAlpha(Surface* surface, float alpha);

/**
 * Change blendmode.
 *
 * @param surface  Surface instance.
 * @param blendMode  New blendmode.
 */
boolean Surface_SetBlendMode(Surface* surface, blendmode_t blendMode);

/**
 * Get a property value, selected by DMU_* name.
 *
 * @param surface  Surface instance.
 * @param args  Property arguments.
 * @return  Always @c 0 (can be used as an iterator).
 */
int Surface_GetProperty(const Surface* surface, setargs_t* args);

/**
 * Update a property value, selected by DMU_* name.
 *
 * @param surface  Surface instance.
 * @param args  Property arguments.
 * @return  Always @c 0 (can be used as an iterator).
 */
int Surface_SetProperty(Surface* surface, const setargs_t* args);

<<<<<<< HEAD
#ifdef __cplusplus
#ifdef __CLIENT__
/**
 * Create a new projected (light) decoration source for the surface.
 *
 * @param surface  Surface instance.
 * @return  Newly created decoration source.
 */
Surface::DecorSource *Surface_NewDecoration(Surface *surface);

/**
 * Clear all the projected (light) decoration sources for the surface.
 * @param surface  Surface instance.
 */
void Surface_ClearDecorations(Surface *surface);
#endif __CLIENT__

} // extern "C"
#endif

=======
>>>>>>> 8c763d4a
#endif /// LIBDENG_MAP_SURFACE<|MERGE_RESOLUTION|>--- conflicted
+++ resolved
@@ -43,55 +43,20 @@
 #define SUIF_UPDATE_FLAG_MASK 0xff00
 #define SUIF_UPDATE_DECORATIONS 0x8000
 
-<<<<<<< HEAD
-
-typedef struct surface_s {
-#ifdef __cplusplus
+
+class Surface : public de::MapElement
+{
+public:
 #ifdef __CLIENT__
     struct DecorSource
     {
-        coord_t origin[3]; // World coordinates of the decoration.
+        coord_t origin[3]; ///< World coordinates of the decoration.
         BspLeaf *bspLeaf;
         /// @todo $revise-texture-animation reference by index.
         de::MaterialSnapshot::Decoration const *decor;
     };
 #endif // __CLIENT__
-#endif // __cplusplus
-
-    runtime_mapdata_header_t header;
-    ddmobj_base_t       base;
-    void*               owner;         // Either @c DMU_SIDEDEF, or @c DMU_PLANE
-    int                 flags;         // SUF_ flags
-    int                 oldFlags;
-    material_t*         material;
-    blendmode_t         blendMode;
-    float               tangent[3];
-    float               bitangent[3];
-    float               normal[3];
-    float               offset[2];     // [X, Y] Planar offset to surface material origin.
-    float               oldOffset[2][2];
-    float               visOffset[2];
-    float               visOffsetDelta[2];
-    float               rgba[4];       // Surface color tint
-    short               inFlags;       // SUIF_* flags
-    uint numDecorations;
-    struct surfacedecorsource_s *decorations;
-} Surface;
-
-struct surfacedecorsource_s;
-
-#ifdef __cplusplus
-extern "C" {
-#endif
-=======
-typedef struct surfacedecor_s {
-    coord_t origin[3]; ///< World coordinates of the decoration.
-    BspLeaf *bspLeaf;
-    const struct ded_decorlight_s* def;
-} surfacedecor_t;
-
-class Surface : public de::MapElement
-{
+
 public:
     ddmobj_base_t  base;
     de::MapElement *owner;        ///< Either @c DMU_SIDEDEF, or @c DMU_PLANE
@@ -109,15 +74,15 @@
     float          rgba[4];       ///< Surface color tint
     short          inFlags;       ///< SUIF_* flags
     unsigned int   numDecorations;
-    surfacedecor_t *decorations;
+    struct surfacedecorsource_s *decorations;
 
 public:
     Surface();
     ~Surface();
 };
+struct surfacedecorsource_s;
 
 typedef QSet<Surface *> SurfaceSet;
->>>>>>> 8c763d4a
 
 /**
  * Mark the surface as requiring a full update. To be called
@@ -254,8 +219,6 @@
  */
 int Surface_SetProperty(Surface* surface, const setargs_t* args);
 
-<<<<<<< HEAD
-#ifdef __cplusplus
 #ifdef __CLIENT__
 /**
  * Create a new projected (light) decoration source for the surface.
@@ -272,9 +235,4 @@
 void Surface_ClearDecorations(Surface *surface);
 #endif __CLIENT__
 
-} // extern "C"
-#endif
-
-=======
->>>>>>> 8c763d4a
 #endif /// LIBDENG_MAP_SURFACE
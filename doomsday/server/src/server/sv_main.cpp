/** @file sv_main.cpp Network server.
 * @ingroup server
 *
 * @authors Copyright © 2003-2013 Jaakko Keränen <jaakko.keranen@iki.fi>
 * @authors Copyright © 2006-2013 Daniel Swanson <danij@dengine.net>
 *
 * @par License
 * GPL: http://www.gnu.org/licenses/gpl.html
 *
 * <small>This program is free software; you can redistribute it and/or modify
 * it under the terms of the GNU General Public License as published by the
 * Free Software Foundation; either version 2 of the License, or (at your
 * option) any later version. This program is distributed in the hope that it
 * will be useful, but WITHOUT ANY WARRANTY; without even the implied warranty
 * of MERCHANTABILITY or FITNESS FOR A PARTICULAR PURPOSE. See the GNU General
 * Public License for more details. You should have received a copy of the GNU
 * General Public License along with this program; if not, see:
 * http://www.gnu.org/licenses</small>
 */

#include <math.h>

#define DENG_NO_API_MACROS_SERVER
#include "api_server.h"

#include "de_base.h"
#include "de_console.h"
#include "de_system.h"
#include "de_filesys.h"
#include "de_network.h"
#include "de_play.h"
#include "de_misc.h"
#include "de_defs.h"

#include "api_materialarchive.h"
#include "map/r_world.h"

#include <de/ArrayValue>
#include <de/NumberValue>
#include <de/Log>

// This is absolute maximum bandwidth rating. Frame size is practically
// unlimited with this score.
#define MAX_BANDWIDTH_RATING    100

// When the difference between clientside and serverside positions is this
// much, server will update its position to match the clientside position,
// which is assumed to be correct.
#define WARP_LIMIT              300

void    Sv_ClientCoords(int playerNum);

int     netRemoteUser = 0; // The client who is currently logged in.
char   *netPassword = (char *) ""; // Remote login password.

// This is the limit when accepting new clients.
int     svMaxPlayers = DDMAXPLAYERS;

static MaterialArchive* materialDict;

/**
 * Fills the provided struct with information about the local server.
 */
void Sv_GetInfo(serverinfo_t *info)
{
    DENG_ASSERT(theMap != 0);
    DENG_ASSERT(info != 0);

<<<<<<< HEAD
    std::memset(info, 0, sizeof(*info));
=======
    de::zapPtr(info);
>>>>>>> 32c3074c

    // Let's figure out what we want to tell about ourselves.
    info->version = DOOMSDAY_VERSION;
    dd_snprintf(info->plugin, sizeof(info->plugin) - 1, "%s %s", (char*) gx.GetVariable(DD_PLUGIN_NAME), (char*) gx.GetVariable(DD_PLUGIN_VERSION_SHORT));
    strncpy(info->gameIdentityKey, Str_Text(App_CurrentGame().identityKey()), sizeof(info->gameIdentityKey) - 1);
    strncpy(info->gameConfig, (char const *) gx.GetVariable(DD_GAME_CONFIG), sizeof(info->gameConfig) - 1);
    strncpy(info->name, serverName, sizeof(info->name) - 1);
    strncpy(info->description, serverInfo, sizeof(info->description) - 1);
    info->numPlayers = Sv_GetNumPlayers();

    // The server player is there, it's just hidden.
    info->maxPlayers = DDMAXPLAYERS - (isDedicated ? 1 : 0);

    // Don't go over the limit.
    if(info->maxPlayers > svMaxPlayers)
        info->maxPlayers = svMaxPlayers;

    info->canJoin = (isServer != 0 && Sv_GetNumPlayers() < svMaxPlayers);

    // Identifier of the current map.
    QByteArray mapPath = theMap->uri().resolved().toUtf8();
    qstrncpy(info->map, mapPath.constData(), sizeof(info->map) - 1);

    // These are largely unused at the moment... Mainly intended for
    // the game's custom values.
    std::memcpy(info->data, serverData, sizeof(info->data));

    // Also include the port we're using.
    info->port = nptIPPort;

    // Let's compile a list of client names.
    for(int i = 0; i < DDMAXPLAYERS; ++i)
    {
        if(clients[i].connected)
            M_LimitedStrCat(info->clientNames, clients[i].name, 15, ';', sizeof(info->clientNames));
    }

    // Some WAD names.
    F_ComposePWADFileList(info->pwads, sizeof(info->pwads), ";");

    // This should be a CRC number that describes all the loaded data.
    info->loadedFilesCRC = F_LoadedFilesCRC();
}

de::Record *Sv_InfoToRecord(serverinfo_t *info)
{
    de::Record *rec = new de::Record;

    rec->addNumber ("port",  info->port);
    rec->addText   ("name",  info->name);
    rec->addText   ("info",  info->description);
    rec->addNumber ("ver",   info->version);
    rec->addText   ("game",  info->plugin);
    rec->addText   ("mode",  info->gameIdentityKey);
    rec->addText   ("setup", info->gameConfig);
    rec->addText   ("iwad",  info->iwad);
    rec->addNumber ("wcrc",  info->loadedFilesCRC);
    rec->addText   ("pwads", info->pwads);
    rec->addText   ("map",   info->map);
    rec->addNumber ("nump",  info->numPlayers);
    rec->addNumber ("maxp",  info->maxPlayers);
    rec->addBoolean("open",  info->canJoin);
    rec->addText   ("plrn",  info->clientNames);

    de::ArrayValue &data = rec->addArray("data").value<de::ArrayValue>();
    for(uint i = 0; i < sizeof(info->data) / sizeof(info->data[0]); ++i)
    {
        data << de::NumberValue(info->data[i]);
    }

    return rec;
}

/**
 * @return  Length of the string.
 */
size_t Sv_InfoToString(serverinfo_t* info, ddstring_t* msg)
{
    unsigned int i;

    Str_Appendf(msg, "port:%i\n", info->port);
    Str_Appendf(msg, "name:%s\n", info->name);
    Str_Appendf(msg, "info:%s\n", info->description);
    Str_Appendf(msg, "ver:%i\n", info->version);
    Str_Appendf(msg, "game:%s\n", info->plugin);
    Str_Appendf(msg, "mode:%s\n", info->gameIdentityKey);
    Str_Appendf(msg, "setup:%s\n", info->gameConfig);
    Str_Appendf(msg, "iwad:%s\n", info->iwad);
    Str_Appendf(msg, "wcrc:%i\n", info->loadedFilesCRC);
    Str_Appendf(msg, "pwads:%s\n", info->pwads);
    Str_Appendf(msg, "map:%s\n", info->map);
    Str_Appendf(msg, "nump:%i\n", info->numPlayers);
    Str_Appendf(msg, "maxp:%i\n", info->maxPlayers);
    Str_Appendf(msg, "open:%i\n", info->canJoin);
    Str_Appendf(msg, "plrn:%s\n", info->clientNames);
    for(i = 0; i < sizeof(info->data) / sizeof(info->data[0]); ++i)
    {
        Str_Appendf(msg, "data%i:%x\n", i, info->data[i]);
    }
    return Str_Length(msg);
}

/**
 * @return              gametic - cmdtime.
 */
int Sv_Latency(byte cmdtime)
{
    return Net_TimeDelta(SECONDS_TO_TICKS(gameTime), cmdtime);
}

/**
 * For local players.
 */
/* $unifiedangles */
/*
void Sv_FixLocalAngles(boolean clearFixAnglesFlag)
{
    ddplayer_t *pl;
    int         i;

    for(i = 0; i < DDMAXPLAYERS; ++i)
    {
        pl = players + i;
        if(!pl->inGame || !(pl->flags & DDPF_LOCAL))
            continue;

        // This is not for clients.
        if(isDedicated && i == 0)
            continue;

        if(pl->flags & DDPF_FIXANGLES)
        {
            if(clearFixAnglesFlag)
            {
                pl->flags &= ~DDPF_FIXANGLES;
            }
            else
            {
                pl->clAngle = pl->mo->angle;
                pl->clLookDir = pl->lookDir;
            }
        }
    }
}
*/

void Sv_HandlePlayerInfoFromClient(client_t* sender)
{
    int console = Reader_ReadByte(msgReader); // ignored
    char oldName[PLAYERNAMELEN];
    size_t len;

    assert(netBuffer.player == (sender - clients));
#ifdef _DEBUG
    Con_Message("Sv_HandlePlayerInfoFromClient: from=%i, console=%i", netBuffer.player, console);
#endif
    console = netBuffer.player;

    strcpy(oldName, sender->name);

    len = Reader_ReadUInt16(msgReader);
    len = MIN_OF(PLAYERNAMELEN - 1, len); // there is a maximum size
    Reader_Read(msgReader, sender->name, len);
    sender->name[len] = 0;
    Con_FPrintf(CPF_TRANSMIT | SV_CONSOLE_PRINT_FLAGS, "%s renamed to %s.\n", oldName, sender->name);

    // Relay to others.
    Net_SendPlayerInfo(console, DDSP_ALL_PLAYERS);
}

/**
 * Handles a server-specific network message. Assumes that Msg_BeginRead()
 * has already been called to begin reading the message.
 */
void Sv_HandlePacket(void)
{
    ident_t             id;
    int                 i, mask, from = netBuffer.player;
    player_t           *plr = &ddPlayers[from];
    ddplayer_t         *ddpl = &plr->shared;
    client_t           *sender = &clients[from];
    int                 msgfrom;
    char               *msg;
    char                buf[17];
    size_t              len;

    switch(netBuffer.msg.type)
    {
    case PCL_HELLO:
    case PCL_HELLO2:
        // Get the ID of the client.
        id = Reader_ReadUInt32(msgReader);
        Con_Printf("Sv_HandlePacket: Hello from client %i (%08X).\n",
                   from, id);

        // Check for duplicate IDs.
        if(!ddpl->inGame && !sender->handshake)
        {
            // Console 0 is always reserved for the server itself (not a player).
            for(i = 1; i < DDMAXPLAYERS; ++i)
            {
                if(clients[i].connected && clients[i].id == id)
                {
                    // Send a message to everybody.
                    Con_FPrintf(CPF_TRANSMIT | SV_CONSOLE_PRINT_FLAGS,
                                "New client connection refused: Duplicate ID "
                                "(%08x). From=%i, i=%i\n", id, from, i);
                    N_TerminateClient(from);
                    break;
                }
            }

            if(i < DDMAXPLAYERS)
                break; // Can't continue, refused!
        }

        // This is OK.
        sender->id = id;

        if(netBuffer.msg.type == PCL_HELLO2)
        {
            // Check the game mode (max 16 chars).
            Reader_Read(msgReader, buf, 16);
            if(strnicmp(buf, Str_Text(App_CurrentGame().identityKey()), 16))
            {
                Con_Printf("  Bad Game ID: %-.16s\n", buf);
                N_TerminateClient(from);
                break;
            }
        }

        // The client requests a handshake.
        if(!ddpl->inGame && !sender->handshake)
        {
            // This'll be true until the client says it's ready.
            sender->handshake = true;

            // The player is now in the game.
            ddPlayers[from].shared.inGame = true;

            // Tell the game about this.
            gx.NetPlayerEvent(from, DDPE_ARRIVAL, 0);

            // Send the handshake packets.
            Sv_Handshake(from, true);

            // Note the time when the player entered.
            sender->enterTime = Timer_RealSeconds();
        }
        else if(ddpl->inGame)
        {
            // The player is already in the game but requests a new
            // handshake. Perhaps it's starting to record a demo.
            Sv_Handshake(from, false);
        }
        break;

    case PKT_OK:
        // The client says it's ready to receive frames.
        sender->ready = true;
#ifdef _DEBUG
Con_Printf("Sv_HandlePacket: OK (\"ready!\") from client %i "
           "(%08X).\n", from, sender->id);
#endif
        if(sender->handshake)
        {
            // The handshake is complete. The client has acknowledged it
            // and sends its regards.
            sender->handshake = false;
            // Send a clock sync message.
            Msg_Begin(PSV_SYNC);
            Writer_WriteFloat(msgWriter, gameTime);
            Msg_End();
            Net_SendBuffer(from, 0);
            // Send welcome string.
            Sv_SendText(from, SV_CONSOLE_PRINT_FLAGS, SV_WELCOME_STRING "\n");
        }
        break;

    case PKT_CHAT:
        // The first byte contains the sender.
        msgfrom = Reader_ReadByte(msgReader);
        // Is the message for us?
        mask = Reader_ReadUInt32(msgReader);
        // Copy the message into a buffer.
        len = Reader_ReadUInt16(msgReader);
        msg = (char *) M_Malloc(len + 1);
        Reader_Read(msgReader, msg, len);
        msg[len] = 0;
        // Message for us? Show it locally.
        if(mask & 1)
        {
            Net_ShowChatMessage(msgfrom, msg);
            gx.NetPlayerEvent(msgfrom, DDPE_CHAT_MESSAGE, msg);
        }

        // Servers relay chat messages to all the recipients.
        Net_WriteChatMessage(msgfrom, mask, msg);
        for(i = 1; i < DDMAXPLAYERS; ++i)
            if(ddPlayers[i].shared.inGame && (mask & (1 << i)) && i != from)
            {
                Net_SendBuffer(i, 0);
            }
        M_Free(msg);
        break;

    case PCL_FINALE_REQUEST: {
        finaleid_t fid = Reader_ReadUInt32(msgReader);
        uint16_t params = Reader_ReadUInt16(msgReader);
#ifdef _DEBUG
        Con_Message("PCL_FINALE_REQUEST: fid=%i params=%i", fid, params);
#endif
        if(params == 1)
        {
            // Skip.
            FI_ScriptRequestSkip(fid);
        }
        break; }

    case PKT_PLAYER_INFO:
        Sv_HandlePlayerInfoFromClient(sender);
        break;

    default:
        Con_Error("Sv_HandlePacket: Invalid value, netBuffer.msg.type = %i.",
                  (int) netBuffer.msg.type);
        break;
    }
}

/**
 * Handles a login packet. If the password is OK and no other client
 * is current logged in, a response is sent.
 */
void Sv_Login(void)
{
    char password[300];
    byte passLen = 0;

    if(netRemoteUser)
    {
        Sv_SendText(netBuffer.player, SV_CONSOLE_PRINT_FLAGS,
                    "Sv_Login: A client is already logged in.\n");
        return;
    }
    // Check the password.
    passLen = Reader_ReadByte(msgReader);
    de::zap(password);
    Reader_Read(msgReader, password, passLen);
    if(strcmp(password, netPassword))
    {
        Sv_SendText(netBuffer.player, SV_CONSOLE_PRINT_FLAGS,
                    "Sv_Login: Invalid password.\n");
        return;
    }

    // OK!
    netRemoteUser = netBuffer.player;
    Con_Message("Sv_Login: %s (client %i) logged in.",
                clients[netRemoteUser].name, netRemoteUser);
    // Send a confirmation packet to the client.
    Msg_Begin(PKT_LOGIN);
    Writer_WriteByte(msgWriter, true);        // Yes, you're logged in.
    Msg_End();
    Net_SendBuffer(netRemoteUser, 0);
}

/**
 * Executes the command in the message buffer.
 * Usually sent by Con_Send.
 */
void Sv_ExecuteCommand(void)
{
    int flags;
    byte cmdSource;
    unsigned short len;
    boolean silent;
    char *cmd = 0;

    if(!netRemoteUser)
    {
        Con_Message("Sv_ExecuteCommand: Cmd received but no one's logged in!");
        return;
    }
    // The command packet is very simple.
    len = Reader_ReadUInt16(msgReader);
    silent = (len & 0x8000) != 0;
    len &= 0x7fff;
    switch(netBuffer.msg.type)
    {
    /*case PKT_COMMAND:
        cmdSource = CMDS_UNKNOWN; // unknown command source.
        break;*/

    case PKT_COMMAND2:
        // New format includes flags and command source.
        // Flags are currently unused but added for future expansion.
        flags = Reader_ReadUInt16(msgReader);
        DENG_UNUSED(flags);
        cmdSource = Reader_ReadByte(msgReader);
        break;

    default:
        Con_Error("Sv_ExecuteCommand: Not a command packet!\n");
        return;
    }

    // Make a copy of the command.
    cmd = (char *) M_Malloc(len + 1);
    Reader_Read(msgReader, cmd, len);
    cmd[len] = 0;

    Con_Execute(cmdSource, cmd, silent, true);

    M_Free(cmd);
}

/**
 * Server's packet handler.
 */
void Sv_GetPackets(void)
{
    int         netconsole;
    client_t   *sender;

    while(Net_GetPacket())
    {
        Msg_BeginRead();
        switch(netBuffer.msg.type)
        {
        case PCL_GOODBYE:
            // The client is leaving.
            N_TerminateClient(netBuffer.player);
            break;

        case PKT_COORDS:
            Sv_ClientCoords(netBuffer.player);
            break;

        case PCL_ACK_SHAKE:
            // The client has acknowledged our handshake.
            // Note the time (this isn't perfectly accurate, though).
            netconsole = netBuffer.player;
            if(netconsole >= 0 && netconsole < DDMAXPLAYERS)
            {
                sender = &clients[netconsole];
                sender->shakePing = Timer_RealMilliseconds() - sender->shakePing;
                Con_Printf("Cl%i handshake ping: %i ms\n", netconsole,
                           sender->shakePing);
            }
            break;

        case PCL_ACK_PLAYER_FIX: {
            player_t* plr = &ddPlayers[netBuffer.player];
            ddplayer_t* ddpl = &plr->shared;
            fixcounters_t* acked = &ddpl->fixAcked;

            acked->angles = Reader_ReadInt32(msgReader);
            acked->origin = Reader_ReadInt32(msgReader);
            acked->mom = Reader_ReadInt32(msgReader);
#ifdef _DEBUG
            Con_Message("PCL_ACK_PLAYER_FIX: (%i) Angles %i (%i), pos %i (%i), mom %i (%i).",
                        netBuffer.player,
                        acked->angles,
                        ddpl->fixCounter.angles,
                        acked->origin,
                        ddpl->fixCounter.origin,
                        acked->mom,
                        ddpl->fixCounter.mom);
#endif
            break; }

        case PKT_PING:
            Net_PingResponse();
            break;

        case PCL_HELLO:
        case PCL_HELLO2:
        case PKT_OK:
        case PKT_CHAT:
        case PKT_PLAYER_INFO:
        case PCL_FINALE_REQUEST:
            Sv_HandlePacket();
            break;

        case PKT_LOGIN:
            Sv_Login();
            break;

        //case PKT_COMMAND:
        case PKT_COMMAND2:
            Sv_ExecuteCommand();
            break;

        default:
            if(netBuffer.msg.type >= PKT_GAME_MARKER)
            {
                // A client has sent a game specific packet.
                gx.HandlePacket(netBuffer.player, netBuffer.msg.type,
                                netBuffer.msg.data, netBuffer.length);
            }
            break;
        }
        Msg_EndRead();
    }
}

/**
 * Assign a new console to the player. Returns true if successful.
 * Called by N_Update().
 */
boolean Sv_PlayerArrives(unsigned int nodeID, char const *name)
{
    LOG_AS("Sv_PlayerArrives");
    LOG_INFO("'%s' has arrived.") << name;

    // We need to find the new player a client entry.
    for(int i = 1; i < DDMAXPLAYERS; ++i)
    {
        client_t *cl = &clients[i];

        if(!cl->connected)
        {
            player_t   *plr  = &ddPlayers[i];
            ddplayer_t *ddpl = &plr->shared;

            // This'll do.
            cl->connected = true;
            cl->ready = false;
            cl->nodeID = nodeID;
            cl->viewConsole = i;
            cl->lastTransmit = -1;
            strncpy(cl->name, name, PLAYERNAMELEN);

            ddpl->fixAcked.angles =
                ddpl->fixAcked.origin =
                ddpl->fixAcked.mom = -1;

            // Clear the view filter.
            de::zap(ddpl->filterColor);
            ddpl->flags &= ~DDPF_VIEW_FILTER;

            Sv_InitPoolForClient(i);
            Smoother_Clear(cl->smoother);

            LOG_VERBOSE("'%s' assigned to console %i (node:%u)") << cl->name << i << nodeID;

            // In order to get in the game, the client must first
            // shake hands. It'll request this by sending a Hello packet.
            // We'll be waiting...
            cl->handshake = false;
            return true;
        }
    }

    return false;
}

/**
 * Remove the specified player from the game. Called by N_Update().
 */
void Sv_PlayerLeaves(unsigned int nodeID)
{
    int                 plrNum = N_IdentifyPlayer(nodeID);
    boolean             wasInGame;
    player_t           *plr;
    client_t           *cl;

    if(plrNum == -1) return; // Bogus?

    // Log off automatically.
    if(netRemoteUser == plrNum)
        netRemoteUser = 0;

    cl = &clients[plrNum];
    plr = &ddPlayers[plrNum];

    // Print a little something in the console.
    Con_Message("Sv_PlayerLeaves: '%s' (console %i) has left, was connected for %f seconds.",
                cl->name, plrNum, Timer_RealSeconds() - cl->enterTime);

    wasInGame = plr->shared.inGame;
    plr->shared.inGame = false;
    cl->connected = false;
    cl->ready = false;
    //cl->updateCount = 0;
    cl->handshake = false;
    cl->nodeID = 0;
    cl->bandwidthRating = BWR_DEFAULT;

    // Remove the player's data from the register.
    Sv_PlayerRemoved(plrNum);

    if(wasInGame)
    {
        // Inform the DLL about this.
        gx.NetPlayerEvent(plrNum, DDPE_EXIT, NULL);

        // Inform other clients about this.
        Msg_Begin(PSV_PLAYER_EXIT);
        Writer_WriteByte(msgWriter, plrNum);
        Msg_End();
        Net_SendBuffer(NSP_BROADCAST, 0);
    }

    // This client no longer has an ID number.
    cl->id = 0;
}

/**
 * The player will be sent the introductory handshake packets.
 */
void Sv_Handshake(int plrNum, boolean newPlayer)
{
    StringArray* ar;
    int i;
    uint playersInGame = 0;

#ifdef _DEBUG
    Con_Message("Sv_Handshake: Shaking hands with player %i.", plrNum);
#endif

    for(i = 0; i < DDMAXPLAYERS; ++i)
        if(clients[i].connected)
            playersInGame |= 1 << i;

    Msg_Begin(PSV_HANDSHAKE);
    Writer_WriteByte(msgWriter, SV_VERSION);
    Writer_WriteByte(msgWriter, plrNum);
    Writer_WriteUInt32(msgWriter, playersInGame);
    Writer_WriteFloat(msgWriter, gameTime);
    Msg_End();
    Net_SendBuffer(plrNum, 0);

    // Include the list of material Ids.
    Msg_Begin(PSV_MATERIAL_ARCHIVE);
    MaterialArchive_Write(materialDict, msgWriter);
    Msg_End();
    Net_SendBuffer(plrNum, 0);

    // Include the list of thing Ids.
    ar = Def_ListMobjTypeIDs();
    Msg_Begin(PSV_MOBJ_TYPE_ID_LIST);
    StringArray_Write(ar, msgWriter);
    Msg_End();
    Net_SendBuffer(plrNum, 0);
    StringArray_Delete(ar);

    // Include the list of state Ids.
    ar = Def_ListStateIDs();
    Msg_Begin(PSV_MOBJ_STATE_ID_LIST);
    StringArray_Write(ar, msgWriter);
    Msg_End();
    Net_SendBuffer(plrNum, 0);
    StringArray_Delete(ar);

    if(newPlayer)
    {
        // Note the time when the handshake was sent.
        clients[plrNum].shakePing = Timer_RealMilliseconds();
    }

    // The game DLL wants to shake hands as well?
    gx.NetWorldEvent(DDWE_HANDSHAKE, plrNum, (void *) &newPlayer);

    // Propagate client information.
    for(i = 0; i < DDMAXPLAYERS; ++i)
    {
        if(clients[i].connected)
        {
            Net_SendPlayerInfo(i, plrNum);
        }

        // Send the new player's info to other players.
        if(newPlayer && i != 0 && i != plrNum && clients[i].connected)
        {
            Net_SendPlayerInfo(plrNum, i);
        }
    }

    if(!newPlayer)
    {
        // This is not a new player (just a re-handshake) but we'll
        // nevertheless re-init the client's state register. For new
        // players this is done in Sv_PlayerArrives.
        Sv_InitPoolForClient(plrNum);
    }

    ddPlayers[plrNum].shared.flags |= DDPF_FIXANGLES | DDPF_FIXORIGIN | DDPF_FIXMOM;
}

void Sv_StartNetGame(void)
{
    int                 i;

    // Reset all the counters and other data.
    for(i = 0; i < DDMAXPLAYERS; ++i)
    {
        client_t           *client = &clients[i];
        player_t           *plr = &ddPlayers[i];
        ddplayer_t         *ddpl = &plr->shared;

        ddpl->inGame = false;
        ddpl->flags &= ~DDPF_CAMERA;

        client->connected = false;
        client->ready = false;
        client->nodeID = 0;
        client->enterTime = 0;
        client->lastTransmit = -1;
        client->fov = 90;
        client->viewConsole = -1;
        de::zap(client->name);
        client->bandwidthRating = BWR_DEFAULT;
        Smoother_Clear(client->smoother);
    }
    gameTime = 0;
    firstNetUpdate = true;
    netRemoteUser = 0;

    // The server is always player number zero.
    consolePlayer = displayPlayer = 0;

    netGame = true;
    isServer = true;
    allowSending = true;

    // Prepare the material dictionary we'll be using with clients.
    materialDict = MaterialArchive_New(false);
#ifdef _DEBUG
    Con_Message("Sv_StartNetGame: Prepared material dictionary with %i materials.",
                MaterialArchive_Count(materialDict));
#endif

    if(!isDedicated)
    {
        player_t           *plr = &ddPlayers[consolePlayer];
        ddplayer_t         *ddpl = &plr->shared;
        client_t           *cl = &clients[consolePlayer];

        ddpl->inGame = true;
        cl->connected = true;
        cl->ready = true;
        cl->viewConsole = 0;
        strcpy(cl->name, playerName);
    }
}

void Sv_StopNetGame(void)
{
    if(materialDict)
    {
        MaterialArchive_Delete(materialDict);
        materialDict = 0;
    }
}

unsigned int Sv_IdForMaterial(Material* mat)
{
    assert(materialDict);
    return MaterialArchive_FindUniqueSerialId(materialDict, mat);
}

void Sv_SendText(int to, int con_flags, const char* text)
{
    uint32_t len = MIN_OF(0xffff, strlen(text));

    Msg_Begin(PSV_CONSOLE_TEXT);
    Writer_WriteUInt32(msgWriter, con_flags & ~CPF_TRANSMIT);
    Writer_WriteUInt16(msgWriter, len);
    Writer_Write(msgWriter, text, len);
    Msg_End();
    Net_SendBuffer(to, 0);
}

/**
 * Asks a client to disconnect. Clients will immediately disconnect
 * after receiving the PSV_SERVER_CLOSE message.
 */
void Sv_Kick(int who)
{
    if(!clients[who].connected)
        return;

    Sv_SendText(who, SV_CONSOLE_PRINT_FLAGS, "You were kicked out!\n");
    Msg_Begin(PSV_SERVER_CLOSE);
    Msg_End();
    Net_SendBuffer(who, 0);
}

/**
 * Sends player @a plrNum's position, momentum and/or angles override to all
 * clients.
 */
void Sv_SendPlayerFixes(int plrNum)
{
    int                 fixes = 0;
    player_t           *plr = &ddPlayers[plrNum];
    ddplayer_t         *ddpl = &plr->shared;

    if(!(ddpl->flags & (DDPF_FIXANGLES | DDPF_FIXORIGIN | DDPF_FIXMOM)))
    {
        // Nothing to fix.
        return;
    }

    // Start writing a player fix message.
    Msg_Begin(PSV_PLAYER_FIX);

    // Which player is being fixed?
    Writer_WriteByte(msgWriter, plrNum);

    // Indicate what is included in the message.
    if(ddpl->flags & DDPF_FIXANGLES) fixes |= 1;
    if(ddpl->flags & DDPF_FIXORIGIN) fixes |= 2;
    if(ddpl->flags & DDPF_FIXMOM) fixes |= 4;

    Writer_WriteUInt32(msgWriter, fixes);
    Writer_WriteUInt16(msgWriter, ddpl->mo->thinker.id);

#ifdef _DEBUG
    Con_Message("Sv_SendPlayerFixes: Fixing mobj %i...", ddpl->mo->thinker.id);
#endif

    // Increment counters.
    if(ddpl->flags & DDPF_FIXANGLES)
    {
        Writer_WriteInt32(msgWriter, ++ddpl->fixCounter.angles);
        Writer_WriteUInt32(msgWriter, ddpl->mo->angle);
        Writer_WriteFloat(msgWriter, ddpl->lookDir);

#ifdef _DEBUG
        Con_Message("Sv_SendPlayerFixes: Sent angles (%i): angle=%x lookdir=%f",
                    ddpl->fixCounter.angles, ddpl->mo->angle, ddpl->lookDir);
#endif
    }

    if(ddpl->flags & DDPF_FIXORIGIN)
    {
        Writer_WriteInt32(msgWriter, ++ddpl->fixCounter.origin);
        Writer_WriteFloat(msgWriter, ddpl->mo->origin[VX]);
        Writer_WriteFloat(msgWriter, ddpl->mo->origin[VY]);
        Writer_WriteFloat(msgWriter, ddpl->mo->origin[VZ]);

#ifdef _DEBUG
        Con_Message("Sv_SendPlayerFixes: Sent position (%i): %f, %f, %f",
                    ddpl->fixCounter.origin,
                    ddpl->mo->origin[VX], ddpl->mo->origin[VY], ddpl->mo->origin[VZ]);
#endif
    }

    if(ddpl->flags & DDPF_FIXMOM)
    {
        Writer_WriteInt32(msgWriter, ++ddpl->fixCounter.mom);
        Writer_WriteFloat(msgWriter, ddpl->mo->mom[MX]);
        Writer_WriteFloat(msgWriter, ddpl->mo->mom[MY]);
        Writer_WriteFloat(msgWriter, ddpl->mo->mom[MZ]);

#ifdef _DEBUG
        Con_Message("Sv_SendPlayerFixes: Sent momentum (%i): %f, %f, %f",
                    ddpl->fixCounter.mom,
                    ddpl->mo->mom[MX], ddpl->mo->mom[MY], ddpl->mo->mom[MZ]);
#endif
    }

    Msg_End();

    // Send the fix message to everyone.
    Net_SendBuffer(DDSP_ALL_PLAYERS, 0);

    ddpl->flags &= ~(DDPF_FIXANGLES | DDPF_FIXORIGIN | DDPF_FIXMOM);
#ifdef _DEBUG
    Con_Message("Sv_SendPlayerFixes: Cleared FIX flags of player %i.", plrNum);
#endif

    // Clear the smoother for this client.
    if(clients[plrNum].smoother)
    {
        Smoother_Clear(clients[plrNum].smoother);
    }
}

void Sv_Ticker(timespan_t ticLength)
{
    int i;

    if(!isDedicated) return;

    // Note last angles for all players.
    for(i = 0; i < DDMAXPLAYERS; ++i)
    {
        player_t *plr = &ddPlayers[i];

        if(!plr->shared.inGame || !plr->shared.mo)
            continue;

        // Update the smoother?
        if(clients[i].smoother)
        {
            Smoother_Advance(clients[i].smoother, ticLength);
        }

        if(DD_IsSharpTick())
        {
            plr->shared.lastAngle = plr->shared.mo->angle;
        }

        /*
        if(clients[i].bwrAdjustTime > 0)
        {
            // BWR adjust time tics away.
            clients[i].bwrAdjustTime--;
        }*/

        // Increment counter, send new data.
        Sv_SendPlayerFixes(i);
    }
}

/**
 * @return              The number of players in the game.
 */
int Sv_GetNumPlayers(void)
{
    int                 i, count;

    // Clients can't count.
    if(isClient)
        return 1;

    for(i = count = 0; i < DDMAXPLAYERS; ++i)
    {
        player_t           *plr = &ddPlayers[i];

        if(plr->shared.inGame && plr->shared.mo)
            count++;
    }

    return count;
}

/**
 * @return              The number of connected clients.
 */
int Sv_GetNumConnected(void)
{
    int                 i, count = 0;

    // Clients can't count.
    if(isClient)
        return 1;

    for(i = isDedicated ? 1 : 0; i < DDMAXPLAYERS; ++i)
        if(clients[i].connected)
            count++;

    return count;
}

/**
 * The bandwidth rating is updated according to the status of the
 * player's send queue. Returns true if a new packet may be sent.
 *
 * @todo This functionality needs to be restored: servers can't simply output
 * an arbitrary amount of data to clients with no regard to the available
 * bandwidth.
 */
boolean Sv_CheckBandwidth(int /*playerNumber*/)
{
    return true;
    /*
    client_t           *client = &clients[playerNumber];
    uint                qSize = N_GetSendQueueSize(playerNumber);
    uint                limit = 400;

    return true;

    // If there are too many messages in the queue, the player's bandwidth
    // is overrated.
    if(qSize > limit)
    {
        // Drop quickly to allow the send queue to clear out sooner.
        client->bandwidthRating -= 10;
    }

    // If the send queue is practically empty, we can use more bandwidth.
    // (Providing we have BWR adjust time.)
    if(qSize < limit / 20 && client->bwrAdjustTime > 0)
    {
        client->bandwidthRating++;

        // Increase BWR only once during the adjust time.
        client->bwrAdjustTime = 0;
    }

    // Do not go past the boundaries, though.
    if(client->bandwidthRating < 0)
    {
        client->bandwidthRating = 0;
    }
    if(client->bandwidthRating > MAX_BANDWIDTH_RATING)
    {
        client->bandwidthRating = MAX_BANDWIDTH_RATING;
    }

    // New messages will not be sent if there's too much already.
    return qSize <= 10 * limit;
    */
}

/**
 * Reads a PKT_COORDS packet from the message buffer. We trust the
 * client's position and change ours to match it. The client better not
 * be cheating.
 */
void Sv_ClientCoords(int plrNum)
{
    player_t           *plr = &ddPlayers[plrNum];
    ddplayer_t         *ddpl = &plr->shared;
    mobj_t             *mo = ddpl->mo;
    int                 clz;
    float               clientGameTime;
    float               clientPos[3];
    angle_t             clientAngle;
    float               clientLookDir;
    boolean             onFloor = false;

    // If mobj or player is invalid, the message is discarded.
    if(!mo || !ddpl->inGame || (ddpl->flags & DDPF_DEAD))
        return;

    clientGameTime = Reader_ReadFloat(msgReader);

    clientPos[VX] = Reader_ReadFloat(msgReader);
    clientPos[VY] = Reader_ReadFloat(msgReader);

    clz = Reader_ReadInt32(msgReader);
    if(clz == DDMININT)
    {
        clientPos[VZ] = mo->floorZ;
        onFloor = true;
    }
    else
    {
        clientPos[VZ] = FIX2FLT(clz);
    }

    // The angles.
    clientAngle = ((angle_t) Reader_ReadUInt16(msgReader)) << 16;
    clientLookDir = P_ShortToLookDir(Reader_ReadInt16(msgReader));

    // Movement intent.
    ddpl->forwardMove = FIX2FLT(Reader_ReadChar(msgReader) << 13);
    ddpl->sideMove = FIX2FLT(Reader_ReadChar(msgReader) << 13);

    if(ddpl->fixCounter.angles == ddpl->fixAcked.angles && !(ddpl->flags & DDPF_FIXANGLES))
    {
#ifdef _DEBUG
        VERBOSE2( Con_Message("Sv_ClientCoords: Setting angles for player %i: %x, %f", plrNum, clientAngle, clientLookDir) );
#endif
        mo->angle = clientAngle;
        ddpl->lookDir = clientLookDir;
    }

#ifdef _DEBUG
    VERBOSE2( Con_Message("Sv_ClientCoords: Received coords for player %i: %f, %f, %f", plrNum,
                          clientPos[VX], clientPos[VY], clientPos[VZ]) );
#endif

    // If we aren't about to forcibly change the client's position, update
    // with new pos if it's valid. But it must be a valid pos.
    if(Sv_CanTrustClientPos(plrNum))
    {
#ifdef _DEBUG
        VERBOSE2( Con_Message("Sv_ClientCoords: Setting coords for player %i: %f, %f, %f", plrNum,
                              clientPos[VX], clientPos[VY], clientPos[VZ]) );
#endif
        Smoother_AddPos(clients[plrNum].smoother, clientGameTime,
                        clientPos[VX], clientPos[VY], clientPos[VZ], onFloor);
    }
}

boolean Sv_CanTrustClientPos(int plrNum)
{
    player_t* plr = &ddPlayers[plrNum];
    ddplayer_t* ddpl = &plr->shared;

    if(ddpl->fixCounter.origin == ddpl->fixAcked.origin && !(ddpl->flags & DDPF_FIXORIGIN))
    {
        return true;
    }
    // Server's position is valid, client is not up-to-date.
    return false;
}

/**
 * Console command for terminating a remote console connection.
 */
D_CMD(Logout)
{
    DENG2_UNUSED3(src, argc, argv);

    // Only servers can execute this command.
    if(!netRemoteUser || !isServer)
        return false;
    // Notice that the server WILL execute this command when a client
    // is logged in and types "logout".
    Sv_SendText(netRemoteUser, SV_CONSOLE_PRINT_FLAGS, "Goodbye...\n");
    // Send a logout packet.
    Msg_Begin(PKT_LOGIN);
    Writer_WriteByte(msgWriter, false);       // You're outta here.
    Msg_End();
    Net_SendBuffer(netRemoteUser, 0);
    netRemoteUser = 0;
    return true;
}

DENG_DECLARE_API(Server) =
{
    { DE_API_SERVER },
    Sv_CanTrustClientPos
};<|MERGE_RESOLUTION|>--- conflicted
+++ resolved
@@ -66,11 +66,7 @@
     DENG_ASSERT(theMap != 0);
     DENG_ASSERT(info != 0);
 
-<<<<<<< HEAD
-    std::memset(info, 0, sizeof(*info));
-=======
     de::zapPtr(info);
->>>>>>> 32c3074c
 
     // Let's figure out what we want to tell about ourselves.
     info->version = DOOMSDAY_VERSION;

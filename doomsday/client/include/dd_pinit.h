/**
 * @file dd_pinit.h
 * Platform independent routines for initializing the engine. @ingroup base
 *
 * @authors Copyright © 2003-2013 Jaakko Keränen <jaakko.keranen@iki.fi>
 * @authors Copyright © 2009-2013 Daniel Swanson <danij@dengine.net>
 *
 * @par License
 * GPL: http://www.gnu.org/licenses/gpl.html
 *
 * <small>This program is free software; you can redistribute it and/or modify
 * it under the terms of the GNU General Public License as published by the
 * Free Software Foundation; either version 2 of the License, or (at your
 * option) any later version. This program is distributed in the hope that it
 * will be useful, but WITHOUT ANY WARRANTY; without even the implied warranty
 * of MERCHANTABILITY or FITNESS FOR A PARTICULAR PURPOSE. See the GNU General
 * Public License for more details. You should have received a copy of the GNU
 * General Public License along with this program; if not, write to the Free
 * Software Foundation, Inc., 51 Franklin St, Fifth Floor, Boston, MA
 * 02110-1301 USA</small>
 */

#ifndef LIBDENG_PORTABLE_INIT_H
#define LIBDENG_PORTABLE_INIT_H

#include "api_gameexport.h"
#include "api_internaldata.h"
#include <de/c_wrapper.h>

#ifdef __CLIENT__
#include <de/String>

/**
 * Compose the title for the main window.
 * @param title  Title text for the window.
 */
de::String DD_ComposeMainWindowTitle();
#endif

#ifdef __cplusplus
extern "C" {
#endif

extern uint mainWindowIdx;

/// Maximum allowed number of plugins.
#define MAX_PLUGS   32

/**
 * Shuts down all subsystems. This is called from DD_Shutdown().
 */
void DD_ShutdownAll(void);

<<<<<<< HEAD
#ifdef __CLIENT__
/**
 * Compose the title for the main window.
 * @param title  Title text for the window.
 */
void DD_ComposeMainWindowTitle(char* title);
#endif
=======
int DD_CheckArg(char const *tag, const char** value);
>>>>>>> c98375d3

/**
 * Called early on during the startup process so that we can get the console
 * online ready for printing ASAP.
 */
void DD_ConsoleInit(void);

void DD_InitAPI(void);

/**
 * Define abbreviations and aliases for command line options.
 */
void DD_InitCommandLine(void);

#ifdef __cplusplus
} // extern "C"
#endif

#endif /* LIBDENG_PORTABLE_INIT_H */<|MERGE_RESOLUTION|>--- conflicted
+++ resolved
@@ -51,18 +51,6 @@
  */
 void DD_ShutdownAll(void);
 
-<<<<<<< HEAD
-#ifdef __CLIENT__
-/**
- * Compose the title for the main window.
- * @param title  Title text for the window.
- */
-void DD_ComposeMainWindowTitle(char* title);
-#endif
-=======
-int DD_CheckArg(char const *tag, const char** value);
->>>>>>> c98375d3
-
 /**
  * Called early on during the startup process so that we can get the console
  * online ready for printing ASAP.

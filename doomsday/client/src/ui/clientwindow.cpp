/** @file clientwindow.cpp  Top-level window with UI widgets.
 * @ingroup base
 *
 * @todo Platform-specific behavior should be encapsulated in subclasses, e.g.,
 * MacWindowBehavior. This would make the code easier to follow and more adaptable
 * to the quirks of each platform.
 *
 * @authors Copyright © 2003-2014 Jaakko Keränen <jaakko.keranen@iki.fi>
 * @authors Copyright © 2005-2013 Daniel Swanson <danij@dengine.net>
 * @authors Copyright © 2008 Jamie Jones <jamie_jones_au@yahoo.com.au>
 *
 * @par License
 * GPL: http://www.gnu.org/licenses/gpl.html
 *
 * <small>This program is free software; you can redistribute it and/or modify
 * it under the terms of the GNU General Public License as published by the
 * Free Software Foundation; either version 2 of the License, or (at your
 * option) any later version. This program is distributed in the hope that it
 * will be useful, but WITHOUT ANY WARRANTY; without even the implied warranty
 * of MERCHANTABILITY or FITNESS FOR A PARTICULAR PURPOSE. See the GNU General
 * Public License for more details. You should have received a copy of the GNU
 * General Public License along with this program; if not, write to the Free
 * Software Foundation, Inc., 51 Franklin St, Fifth Floor, Boston, MA
 * 02110-1301 USA</small>
 */

#include "ui/clientwindow.h"
#include "ui/clientrootwidget.h"
#include "clientapp.h"
#include <QGLFormat>
#include <QCloseEvent>
#include <de/DisplayMode>
#include <de/NumberValue>
#include <de/ConstantRule>
#include <de/GLState>
#include <de/GLFramebuffer>
#include <de/Drawable>
#include <de/CompositorWidget>
#include <de/NotificationAreaWidget>
#include <de/VRWindowTransform>
#include <de/concurrency.h>
#include <doomsday/console/exec.h>
#include "api_console.h"

#include "gl/sys_opengl.h"
#include "gl/gl_main.h"
#include "ui/widgets/gamewidget.h"
#include "ui/widgets/gameuiwidget.h"
#include "ui/widgets/busywidget.h"
#include "ui/widgets/taskbarwidget.h"
#include "ui/widgets/consolewidget.h"
#include "ui/widgets/gameselectionwidget.h"
#include "ui/dialogs/coloradjustmentdialog.h"
#include "ui/dialogs/alertdialog.h"
#include "ui/inputdevice.h"
#include "CommandAction"
#include "ui/mouse_qt.h"
#include "dd_main.h"
#include "render/vr.h"

using namespace de;

static inline InputSystem &inputSys()
{
    return ClientApp::inputSystem();
}

static ClientWindow *mainWindow = nullptr; // The main window, set after fully constructed.

DENG2_PIMPL(ClientWindow)
, DENG2_OBSERVES(MouseEventSource, MouseStateChange)
, DENG2_OBSERVES(Canvas,   FocusChange)
, DENG2_OBSERVES(App,      GameChange)
, DENG2_OBSERVES(App,      StartupComplete)
, DENG2_OBSERVES(Variable, Change)
{
    bool needMainInit;
    bool needRecreateCanvas;
    bool needRootSizeUpdate;

    Mode mode;

    /// Root of the nomal UI widgets of this window.
    ClientRootWidget root;
    CompositorWidget *compositor;
    GameWidget *game;
    GameUIWidget *gameUI;
    TaskBarWidget *taskBar;
    LabelWidget *taskBarBlur; ///< Blur everything below the task bar.
    NotificationAreaWidget *notifications;
    AlertDialog *alerts;
    ColorAdjustmentDialog *colorAdjust;
    LabelWidget *background;
    GameSelectionWidget *gameSelMenu;
    BusyWidget *busy;
    GuiWidget *sidebar;
    LabelWidget *cursor;
    ConstantRule *cursorX;
    ConstantRule *cursorY;
    bool cursorHasBeenHidden;

    // FPS notifications.
    UniqueWidgetPtr<LabelWidget> fpsCounter;
    float oldFps;

    /// @todo Switch dynamically between VR and plain.
    VRWindowTransform contentXf;

    Instance(Public *i)
        : Base(i)
        , needMainInit(true)
        , needRecreateCanvas(false)
        , needRootSizeUpdate(false)
        , mode(Normal)
        , root(thisPublic)
        , compositor(0)
        , game(0)
        , gameUI(0)
        , taskBar(0)
        , taskBarBlur(0)
        , notifications(0)
        , alerts(0)
        , colorAdjust(0)
        , background(0)
        , gameSelMenu(0)
        , sidebar(0)
        , cursor(0)
        , cursorX(new ConstantRule(0))
        , cursorY(new ConstantRule(0))
        , cursorHasBeenHidden(false)
        , oldFps(0)
        , contentXf(*i)
    {
        self.setTransform(contentXf);

        /// @todo The decision whether to receive input notifications from the
        /// canvas is really a concern for the input drivers.

        App::app().audienceForGameChange() += this;
        App::app().audienceForStartupComplete() += this;

        // Listen to input.
        self.canvas().audienceForMouseStateChange() += this;

        foreach(String s, configVariableNames())
        {
            App::config(s).audienceForChange() += this;
        }
    }

    ~Instance()
    {
        foreach(String s, configVariableNames())
        {
            App::config(s).audienceForChange() -= this;
        }

        App::app().audienceForGameChange() -= this;
        App::app().audienceForStartupComplete() -= this;

        self.canvas().audienceForFocusChange() -= this;
        self.canvas().audienceForMouseStateChange() -= this;

        releaseRef(cursorX);
        releaseRef(cursorY);

        if(thisPublic == mainWindow)
        {
            mainWindow = nullptr;
        }
    }

    StringList configVariableNames() const
    {
        return StringList()
                << self.configName("fsaa")
                << self.configName("vsync");
    }

    Widget &container()
    {
        if(compositor)
        {
            return *compositor;
        }
        return root;
    }

    void setupUI()
    {
        Style &style = ClientApp::windowSystem().style();

        // Background for Ring Zero.
        background = new LabelWidget("background");
        background->setImageColor(Vector4f(0, 0, 0, 1));
        background->setImage(style.images().image("window.background"));
        background->setImageFit(ui::FitToSize);
        background->setSizePolicy(ui::Filled, ui::Filled);
        background->margins().set("");
        background->rule().setRect(root.viewRule());
        root.add(background);

        game = new GameWidget;
        game->rule().setRect(root.viewRule());
        // Initially the widget is disabled. It will be enabled when the window
        // is visible and ready to be drawn.
        game->disable();
        root.add(game);

        gameUI = new GameUIWidget;
        gameUI->rule().setRect(root.viewRule());
        gameUI->disable();
        container().add(gameUI);

        // Busy widget shows progress indicator and frozen game content.
        busy = new BusyWidget;
        busy->hide(); // normally hidden
        busy->rule().setRect(root.viewRule());
        root.add(busy);

        // Game selection.
        gameSelMenu = new GameSelectionWidget;
        gameSelMenu->enableActionOnSelection(true);
        gameSelMenu->rule()
                .setInput(Rule::AnchorX, root.viewLeft() + root.viewWidth() / 2)
                .setInput(Rule::Width,   root.viewWidth())
                .setAnchorPoint(Vector2f(.5f, .5f));
        AutoRef<Rule> pad(OperatorRule::maximum(style.rules().rule("gap"),
                                                (root.viewWidth() -
                                                 style.rules().rule("gameselection.max.width")) / 2));
        gameSelMenu->margins().setLeft(pad).setRight(pad);
        gameSelMenu->filter().useInvertedStyle();
        gameSelMenu->filter().setOpacity(.9f);
        gameSelMenu->filter().rule()
                .setInput(Rule::Left,  gameSelMenu->rule().left() + gameSelMenu->margins().left())
                .setInput(Rule::Width, gameSelMenu->rule().width() - gameSelMenu->margins().width())
                .setInput(Rule::Top,   root.viewTop() + style.rules().rule("gap"));
        container().add(gameSelMenu);
        gameSelMenu->filter().enableBackground(gameSelMenu->scrollPositionY());

        // Common notification area.
        notifications = new NotificationAreaWidget;
        notifications->useDefaultPlacement(game->rule());
        container().add(notifications);

        // Alerts notification and popup.
        alerts = new AlertDialog;
        root.add(alerts);

        // FPS counter for the notification area.
        fpsCounter.reset(new LabelWidget);
        fpsCounter->setSizePolicy(ui::Expand, ui::Expand);
        fpsCounter->setAlignment(ui::AlignRight);

        // Everything behind the task bar can be blurred with this widget.
        taskBarBlur = new LabelWidget("taskbar-blur");
        taskBarBlur->set(GuiWidget::Background(Vector4f(1, 1, 1, 1), GuiWidget::Background::Blurred));
        taskBarBlur->rule().setRect(root.viewRule());
        taskBarBlur->setAttribute(GuiWidget::DontDrawContent);
        container().add(taskBarBlur);

        // Taskbar is over almost everything else.
        taskBar = new TaskBarWidget;
        taskBar->rule()
                .setInput(Rule::Left,   root.viewLeft())
                .setInput(Rule::Bottom, root.viewBottom() + taskBar->shift())
                .setInput(Rule::Width,  root.viewWidth());
        container().add(taskBar);

        // The game selection's height depends on the taskbar.
        AutoRef<Rule> availHeight = taskBar->rule().top() - gameSelMenu->filter().rule().height();
        gameSelMenu->rule()
                .setInput(Rule::AnchorY, gameSelMenu->filter().rule().height() + availHeight / 2)
                .setInput(Rule::Height,  OperatorRule::minimum(availHeight,
                        gameSelMenu->contentRule().height() + gameSelMenu->margins().height()));

        // Color adjustment dialog.
        colorAdjust = new ColorAdjustmentDialog;
        colorAdjust->setAnchor(root.viewWidth() / 2, root.viewTop());
        colorAdjust->setOpeningDirection(ui::Down);
        root.add(colorAdjust);

        taskBar->hide();

        // Mouse cursor is used with transformed content.
        cursor = new LabelWidget;
        cursor->setBehavior(Widget::Unhittable);
        cursor->margins().set(""); // no margins
        cursor->setImage(style.images().image("window.cursor"));
        cursor->setAlignment(ui::AlignTopLeft);
        cursor->rule()
                .setSize(Const(48), Const(48))
                .setLeftTop(*cursorX, *cursorY);
        cursor->hide();
        container().add(cursor);
    }

    void appStartupCompleted()
    {
        // Allow the background image to show.
        background->setImageColor(Vector4f(1, 1, 1, 1));
        taskBar->show();

        // Show the tutorial if it hasn't been automatically shown yet.
        if(!App::config().getb("tutorial.shown", false))
        {
            App::config().set("tutorial.shown", true);
            LOG_NOTE("Starting tutorial (not shown before)");
            QTimer::singleShot(500, taskBar, SLOT(showTutorial()));
        }
    }

    void currentGameChanged(game::Game const &newGame)
    {
        if(newGame.isNull())
        {
            //game->hide();
            background->show();
            gameSelMenu->show();

            gameSelMenu->restoreState();
        }
        else
        {
            //game->show();
            background->hide();
            gameSelMenu->hide();

            gameSelMenu->saveState();
        }

        // Check with Style if blurring is allowed.
        taskBar->console().enableBlur(taskBar->style().isBlurringAllowed());
        self.hideTaskBarBlur(); // update background blur mode

        activateOculusRiftModeIfConnected();
    }

    void activateOculusRiftModeIfConnected()
    {
        if(vrCfg().oculusRift().isHMDConnected() && vrCfg().mode() != VRConfig::OculusRift)
        {
            LOG_NOTE("HMD connected, automatically switching to Oculus Rift mode");

            Con_SetInteger("rend-vr-mode", VRConfig::OculusRift);
            vrCfg().oculusRift().moveWindowToScreen(OculusRift::HMDScreen);
        }
        else if(!vrCfg().oculusRift().isHMDConnected() && vrCfg().mode() == VRConfig::OculusRift)
        {
            LOG_NOTE("HMD not connected, disabling VR mode");

            Con_SetInteger("rend-vr-mode", VRConfig::Mono);
            vrCfg().oculusRift().moveWindowToScreen(OculusRift::DefaultScreen);
        }
    }

    void setMode(Mode const &newMode)
    {
        LOG_DEBUG("Switching to %s mode") << (newMode == Busy? "Busy" : "Normal");

        // Hide and show widgets as appropriate.
        switch(newMode)
        {
        case Busy:
            game->hide();
            game->disable();
            gameUI->hide();
            gameUI->disable();
            gameSelMenu->hide();
            taskBar->disable();

            busy->show();
            busy->enable();
            break;

        default:
            //busy->hide();
            // The busy widget will hide itself after a possible transition has finished.
            busy->disable();

            game->show();
            game->enable();
            gameUI->show();
            gameUI->enable();
            if(!App_GameLoaded()) gameSelMenu->show();
            taskBar->enable();
            break;
        }

        mode = newMode;
    }

    /**
     * Completes the initialization of the main window. This is called only after the
     * window is created and visible, so that OpenGL operations and actions on the native
     * window can be performed without restrictions.
     */
    void finishMainWindowInit()
    {
#ifdef MACOSX
        if(self.isFullScreen())
        {
            // The window must be manually raised above the shielding window put up by
            // the fullscreen display capture.
            DisplayMode_Native_Raise(self.nativeHandle());
        }
#endif

        self.raise();
        self.activateWindow();

        /*
        // Automatically grab the mouse from the get-go if in fullscreen mode.
        if(Mouse_IsPresent() && self.isFullScreen())
        {
            self.canvas().trapMouse();
        }
        */

        self.canvas().audienceForFocusChange() += this;

#ifdef WIN32
        if(self.isFullScreen())
        {
            // It would seem we must manually give our canvas focus. Bug in Qt?
            self.canvas().setFocus();
        }
#endif

        self.canvas().makeCurrent();

        DD_FinishInitializationAfterWindowReady();

        vrCfg().oculusRift().glPreInit();
        contentXf.glInit();
    }

    void mouseStateChanged(MouseEventSource::State state)
    {
        Mouse_Trap(state == MouseEventSource::Trapped);
    }

    /**
     * Handles an event that BaseWindow (and thus WindowSystem) didn't have use for.
     *
     * @param event  Event to handle.
     */
    bool handleFallbackEvent(Event const &ev)
    {
        if(MouseEvent const *mouse = ev.maybeAs<MouseEvent>())
        {
            // Fall back to legacy handling.
            switch(ev.type())
            {
            case Event::MouseButton:
                Mouse_Qt_SubmitButton(
                            mouse->button() == MouseEvent::Left?     IMB_LEFT :
                            mouse->button() == MouseEvent::Middle?   IMB_MIDDLE :
                            mouse->button() == MouseEvent::Right?    IMB_RIGHT :
                            mouse->button() == MouseEvent::XButton1? IMB_EXTRA1 :
                            mouse->button() == MouseEvent::XButton2? IMB_EXTRA2 : IMB_MAXBUTTONS,
                            mouse->state() == MouseEvent::Pressed);
                return true;

            case Event::MouseMotion:
                Mouse_Qt_SubmitMotion(IMA_POINTER, mouse->pos().x, mouse->pos().y);
                return true;

            case Event::MouseWheel:
                if(mouse->wheelMotion() == MouseEvent::Step)
                {
                    // The old input system can only do wheel step events.
                    Mouse_Qt_SubmitMotion(IMA_WHEEL, mouse->wheel().x, mouse->wheel().y);
                }
                return true;

            default:
                break;
            }
        }
        return false;
    }

    void canvasFocusChanged(Canvas &canvas, bool hasFocus)
    {
        LOG_DEBUG("canvasFocusChanged focus:%b fullscreen:%b hidden:%b minimized:%b")
                << hasFocus << self.isFullScreen() << self.isHidden() << self.isMinimized();

        if(!hasFocus)
        {
            inputSys().forAllDevices([] (InputDevice &device)
            {
                device.reset();
                return LoopContinue;
            });
            inputSys().clearEvents();

            canvas.trapMouse(false);
        }
        else if(self.isFullScreen() && !taskBar->isOpen())
        {
            // Trap the mouse again in fullscreen mode.
            canvas.trapMouse();
        }

        // Generate an event about this.
        ddevent_t ev; de::zap(ev);
        ev.device         = uint(-1);
        ev.type           = E_FOCUS;
        ev.focus.gained   = hasFocus;
        ev.focus.inWindow = 1;         /// @todo Ask WindowSystem for an identifier number.
        inputSys().postEvent(&ev);
    }

    void updateFpsNotification(float fps)
    {       
        notifications->showOrHide(*fpsCounter, self.isFPSCounterVisible());

        if(!fequal(oldFps, fps))
        {
            fpsCounter->setText(QString("%1 " _E(l) + tr("FPS")).arg(fps, 0, 'f', 1));
            oldFps = fps;
        }
    }

    void variableValueChanged(Variable &variable, Value const &newValue)
    {
        if(variable.name() == "fsaa")
        {
            self.updateCanvasFormat();
        }
        else if(variable.name() == "vsync")
        {
#ifdef WIN32
            self.updateCanvasFormat();
            DENG2_UNUSED(newValue);
#else
            GL_SetVSync(newValue.isTrue());
#endif
        }
    }

    void installSidebar(SidebarLocation location, GuiWidget *widget)
    {
        // Get rid of the old sidebar.
        if(sidebar)
        {
            uninstallSidebar(location);
        }
        if(!widget) return;

        DENG2_ASSERT(sidebar == NULL);

        // Attach the widget.
        switch(location)
        {
        case RightEdge:
            widget->rule()
                    .setInput(Rule::Top,    root.viewTop())
                    .setInput(Rule::Right,  root.viewRight())
                    .setInput(Rule::Bottom, taskBar->rule().top());
            game->rule()
                    .setInput(Rule::Right,  widget->rule().left());
            gameUI->rule()
                    .setInput(Rule::Right,  widget->rule().left());
            break;
        }

        sidebar = widget;
        container().insertBefore(sidebar, *notifications);
    }

    void uninstallSidebar(SidebarLocation location)
    {
        DENG2_ASSERT(sidebar != NULL);

        switch(location)
        {
        case RightEdge:
            game->rule().setInput(Rule::Right, root.viewRight());
            gameUI->rule().setInput(Rule::Right, root.viewRight());
            break;
        }

        container().remove(*sidebar);
        sidebar->guiDeleteLater();
        sidebar = 0;
    }

    enum DeferredTaskResult {
        Continue,
        AbortFrame
    };

    DeferredTaskResult performDeferredTasks()
    {
        if(BusyMode_Active())
        {
            // Let's not do anything risky in busy mode.
            return Continue;
        }

        // The canvas needs to be recreated when the GL format has changed
        // (e.g., multisampling).
        if(needRecreateCanvas)
        {
            needRecreateCanvas = false;
            if(self.setDefaultGLFormat())
            {
                self.recreateCanvas();
                // Wait until the new Canvas is ready (note: loop remains paused!).
                return AbortFrame;
            }
        }

        return Continue;
    }

    void updateRootSize()
    {
        DENG_ASSERT_IN_MAIN_THREAD();

        needRootSizeUpdate = false;

        Vector2ui const size = contentXf.logicalRootSize(self.canvas().size());

        // Tell the widgets.
        root.setViewSize(size);
    }

    void enableCompositor(bool enable)
    {
        DENG_ASSERT_IN_MAIN_THREAD();

        if((enable && compositor) || (!enable && !compositor))
        {
            return;
        }

        // All the children of the compositor need to be relocated.
        container().remove(*gameUI);
        container().remove(*gameSelMenu);
        if(sidebar) container().remove(*sidebar);
        container().remove(*notifications);
        container().remove(*taskBarBlur);
        container().remove(*taskBar);
        container().remove(*cursor);

        Widget::Children additional;

        // Relocate all popups to the new container (which need to stay on top).
        foreach(Widget *w, container().children())
        {
            if(PopupWidget *pop = w->maybeAs<PopupWidget>())
            {
                additional.append(pop);
                container().remove(*pop);
            }
        }

        if(enable && !compositor)
        {
            LOG_GL_VERBOSE("Offscreen UI composition enabled");

            compositor = new CompositorWidget;
            compositor->rule().setRect(root.viewRule());
            root.add(compositor);
        }
        else
        {
            DENG2_ASSERT(compositor != 0);
            DENG2_ASSERT(!compositor->childCount());

            root.remove(*compositor);
            compositor->guiDeleteLater();
            compositor = 0;

            LOG_GL_VERBOSE("Offscreen UI composition disabled");
        }

        container().add(gameUI);

        if(&container() == &root)
        {
            // Make sure the game UI doesn't show up over the busy transition.
            container().moveChildBefore(gameUI, *busy);
        }

        container().add(gameSelMenu);
        if(sidebar) container().add(sidebar);
        container().add(notifications);
        container().add(taskBarBlur);
        container().add(taskBar);

        // Also the other widgets.
        foreach(Widget *w, additional)
        {
            container().add(w);
        }

        // Fake cursor must be on top.
        container().add(cursor);

        if(mode == Normal)
        {
            root.update();
        }
    }

    void updateCompositor()
    {
        DENG_ASSERT_IN_MAIN_THREAD();

        if(!compositor) return;

        if(vrCfg().mode() == VRConfig::OculusRift)
        {
            /// @todo Adjustable compositor depth/size.
            float uiDistance = 40;
            float uiSize = 50;

            auto const &ovr = vrCfg().oculusRift();
            Vector3f const pry = ovr.headOrientation();

            compositor->setCompositeProjection(
                        GL_GetProjectionMatrix()
                        * Matrix4f::rotate(radianToDegree(pry[1]), Vector3f(0, 0, -1))
                        * Matrix4f::rotate(radianToDegree(pry[0]), Vector3f(1, 0, 0))
                        * Matrix4f::rotate(radianToDegree(pry[2]), Vector3f(0, 1, 0))
                        * Matrix4f::translate(swizzle(ovr.headPosition() *
                                                      vrCfg().mapUnitsPerMeter(),
                                                      AxisNegX, AxisNegY, AxisZ))
                        * Matrix4f::scale(Vector3f(uiSize, -uiSize/ovr.aspect(), 1.f))
                        * Matrix4f::translate(Vector3f(-.5f, -.5f, uiDistance)));
        }
        else
        {
            // We'll simply cover the entire view.
            compositor->useDefaultCompositeProjection();
        }
    }

    void updateMouseCursor()
    {
        // The cursor is only needed if the content is warped.
        cursor->show(!self.canvas().isMouseTrapped() && vrCfg().mode() == VRConfig::OculusRift);

        if(cursor->isVisible())
        {
            if(!cursorHasBeenHidden)
            {
                qApp->setOverrideCursor(QCursor(Qt::BlankCursor));
                cursorHasBeenHidden = true;
            }

            Vector2i cp = ClientApp::windowSystem().latestMousePosition();
            cursorX->set(cp.x);
            cursorY->set(cp.y);
        }
        else
        {
            if(cursorHasBeenHidden)
            {
                qApp->restoreOverrideCursor();
            }
            cursorHasBeenHidden = false;
        }
    }
};

ClientWindow::ClientWindow(String const &id)
    : BaseWindow(id)
    , d(new Instance(this))
{
    canvas().audienceForGLResize() += this;
    canvas().audienceForGLInit() += this;

#ifdef WIN32
    // Set an icon for the window.
    Path iconPath = DENG2_APP->nativeBasePath() / "data\\graphics\\doomsday.ico";
    LOG_DEBUG("Window icon: ") << NativePath(iconPath).pretty();
    setWindowIcon(QIcon(iconPath));
#endif

    d->setupUI();

    // The first window is the main window.
    if(!mainWindow)
    {
        mainWindow = this;
    }
}

Vector2f ClientWindow::windowContentSize() const
{
    return Vector2f(d->root.viewWidth().value(), d->root.viewHeight().value());
}

ClientRootWidget &ClientWindow::root()
{
    return d->root;
}

TaskBarWidget &ClientWindow::taskBar()
{
    return *d->taskBar;
}

GuiWidget &ClientWindow::taskBarBlur()
{
    return *d->taskBarBlur;
}

ConsoleWidget &ClientWindow::console()
{
    return d->taskBar->console();
}

NotificationAreaWidget &ClientWindow::notifications()
{
    return *d->notifications;
}

GameWidget &ClientWindow::game()
{
    return *d->game;
}

BusyWidget &ClientWindow::busy()
{
    return *d->busy;
}

AlertDialog &ClientWindow::alerts()
{
    return *d->alerts;
}

bool ClientWindow::isFPSCounterVisible() const
{
    return App::config().getb(configName("showFps"));
}

void ClientWindow::setMode(Mode const &mode)
{
    LOG_AS("ClientWindow");

    d->setMode(mode);
}

void ClientWindow::closeEvent(QCloseEvent *ev)
{
    if(!BusyMode_Active())
    {
        LOG_DEBUG("Window is about to close, executing 'quit'");

        /// @todo autosave and quit?
        Con_Execute(CMDS_DDAY, "quit", true, false);
    }

    // We are not authorizing immediate closing of the window;
    // engine shutdown will take care of it later.
    ev->ignore(); // don't close
}

void ClientWindow::canvasGLReady(Canvas &canvas)
{
    // Update the capability flags.
<<<<<<< HEAD
	GL_state.features.multisample = GLFramebuffer::defaultMultisampling() > 1;// canvas.format().sampleBuffers();
=======
    GL_state.features.multisample = GLFramebuffer::defaultMultisampling() > 1;
>>>>>>> 9067ea19
    LOGDEV_GL_MSG("GL feature: Multisampling: %b") << GL_state.features.multisample;

    if(vrCfg().needsStereoGLFormat() && !canvas.format().stereo())
    {
        LOG_GL_WARNING("Current VR mode needs a stereo buffer, but it isn't supported");
    }

    BaseWindow::canvasGLReady(canvas);

    // Now that the Canvas is ready for drawing we can enable the GameWidget.
    d->game->enable();
    d->gameUI->enable();

    // Configure a viewport immediately.
    GLState::current().setViewport(Rectangleui(0, 0, canvas.width(), canvas.height())).apply();

    LOG_DEBUG("GameWidget enabled");

    if(d->needMainInit)
    {
        d->needMainInit = false;
        d->finishMainWindowInit();
    }
}

void ClientWindow::canvasGLInit(Canvas &)
{
    LIBGUI_ASSERT_GL_OK();

    Sys_GLConfigureDefaultState();

    LIBGUI_ASSERT_GL_OK();

    GL_Init2DState();

    LIBGUI_ASSERT_GL_OK();
}

void ClientWindow::preDraw()
{
    // NOTE: This occurs during the Canvas paintGL event.

    ClientApp::app().preFrame(); /// @todo what about multiwindow?

    DENG_ASSERT_IN_MAIN_THREAD();
    DENG_ASSERT_GL_CONTEXT_ACTIVE();

    // Cursor position (if cursor is visible).
    d->updateMouseCursor();

    if(d->needRootSizeUpdate)
    {
        d->updateRootSize();
    }

    BaseWindow::preDraw();
}

void ClientWindow::drawWindowContent()
{
    d->updateCompositor();
    root().draw();
    LIBGUI_ASSERT_GL_OK();
}

void ClientWindow::postDraw()
{
    /// @note This method is called during the Canvas paintGL event.

    // OVR will handle presentation in Oculus Rift mode.
    if(ClientApp::vr().mode() != VRConfig::OculusRift)
    {
        // Finish GL drawing and swap it on to the screen. Blocks until buffers
        // swapped.
        GL_DoUpdate();
    }

    BaseWindow::postDraw();

    ClientApp::app().postFrame(); /// @todo what about multiwindow?
    d->updateFpsNotification(frameRate());
}

void ClientWindow::canvasGLResized(Canvas &canvas)
{
    LOG_AS("ClientWindow");

    Canvas::Size size = canvas.size();
    LOG_TRACE("Canvas resized to ") << size.asText();

    GLState::current().setViewport(Rectangleui(0, 0, size.x, size.y));

    d->updateRootSize();
}

bool ClientWindow::setDefaultGLFormat() // static
{
    LOG_AS("DefaultGLFormat");

    // Configure the GL settings for all subsequently created canvases.
    QGLFormat fmt;
    fmt.setProfile(QGLFormat::CoreProfile);
    fmt.setVersion(3, 3);
    fmt.setDepth(false); // depth and stencil handled in GLFramebuffer
    fmt.setStencil(false);
    //fmt.setDepthBufferSize(16);
    //fmt.setStencilBufferSize(8);
    fmt.setDoubleBuffer(true);

    if(vrCfg().needsStereoGLFormat())
    {
        // Only use a stereo format for modes that require it.
        LOG_GL_MSG("Using a stereoscopic frame buffer format");
        fmt.setStereo(true);
    }

#ifdef WIN32
    if(CommandLine_Exists("-novsync") || !App::config().getb("window.main.vsync"))
    {
        fmt.setSwapInterval(0);
    }
    else
    {
        fmt.setSwapInterval(1);
    }
#endif

    int sampleCount = 1;
    bool configured = App::config().getb("window.main.fsaa");
    if(CommandLine_Exists("-nofsaa") || !configured)
    {
        LOG_GL_VERBOSE("Multisampling off");
    }
    else
    {
        sampleCount = 4; // four samples is fine?
        LOG_GL_VERBOSE("Multisampling on (%i samples)") << sampleCount;
    }
    GLFramebuffer::setDefaultMultisampling(sampleCount);

    if(fmt != QGLFormat::defaultFormat())
    {
        LOG_GL_VERBOSE("Applying new format...");
        QGLFormat::setDefaultFormat(fmt);
        return true;
    }
    else
    {
        LOG_GL_XVERBOSE("New format is the same as before");
        return false;
    }
}

bool ClientWindow::prepareForDraw()
{
    if(!BaseWindow::prepareForDraw())
    {
        return false;
    }

    // Offscreen composition is only needed in Oculus Rift mode.
    d->enableCompositor(vrCfg().mode() == VRConfig::OculusRift);

    if(d->performDeferredTasks() == Instance::AbortFrame)
    {
        // Shouldn't draw right now.
        return false;
    }

    return true; // Go ahead.
}

bool ClientWindow::shouldRepaintManually() const
{
    // When the mouse is not trapped, allow the system to regulate window
    // updates (e.g., for window manipulation).
    if(isFullScreen()) return true;
    return !Mouse_IsPresent() || canvas().isMouseTrapped();
}

void ClientWindow::grab(image_t &img, bool halfSized) const
{
    DENG_ASSERT_IN_MAIN_THREAD();

    QSize outputSize = (halfSized? QSize(width()/2, height()/2) : QSize());
    QImage grabbed = canvas().grabImage(outputSize);

    Image_Init(img);
    img.size      = Vector2ui(grabbed.width(), grabbed.height());
    img.pixelSize = grabbed.depth()/8;

    img.pixels = (uint8_t *) malloc(grabbed.byteCount());
    std::memcpy(img.pixels, grabbed.constBits(), grabbed.byteCount());

    LOGDEV_GL_MSG("Grabbed Canvas contents %i x %i, byteCount:%i depth:%i format:%i")
            << grabbed.width() << grabbed.height()
            << grabbed.byteCount() << grabbed.depth() << grabbed.format();

    DENG_ASSERT(img.pixelSize != 0);
}

void ClientWindow::drawGameContent()
{
    DENG_ASSERT_IN_MAIN_THREAD();
    DENG_ASSERT_GL_CONTEXT_ACTIVE();

    GLState::current().target().clear(GLTarget::ColorDepthStencil);

    d->root.drawUntil(*d->gameSelMenu);
}

void ClientWindow::fadeInTaskBarBlur(TimeDelta span)
{
    d->taskBarBlur->setAttribute(GuiWidget::DontDrawContent, UnsetFlags);
    d->taskBarBlur->setOpacity(0);
    d->taskBarBlur->setOpacity(1, span);
}

void ClientWindow::fadeOutTaskBarBlur(TimeDelta span)
{
    d->taskBarBlur->setOpacity(0, span);
    QTimer::singleShot(span.asMilliSeconds(), this, SLOT(hideTaskBarBlur()));
}

void ClientWindow::hideTaskBarBlur()
{
    d->taskBarBlur->setAttribute(GuiWidget::DontDrawContent);
    if(d->taskBar->style().isBlurringAllowed())
    {
        d->taskBarBlur->setOpacity(1);
    }
    else
    {
        d->taskBarBlur->setOpacity(0);
    }
}

void ClientWindow::updateCanvasFormat()
{
    d->needRecreateCanvas = true;
}

void ClientWindow::updateRootSize()
{
    // This will be done a bit later as the call may originate from another thread.
    d->needRootSizeUpdate = true;
}

ClientWindow &ClientWindow::main()
{
    return static_cast<ClientWindow &>(BaseWindow::main());
}

bool ClientWindow::mainExists()
{
    return mainWindow != nullptr;
}

void ClientWindow::toggleFPSCounter()
{
    App::config().set(configName("showFps"), !isFPSCounterVisible());
}

void ClientWindow::showColorAdjustments()
{
    d->colorAdjust->open();
}

void ClientWindow::addOnTop(GuiWidget *widget)
{
    d->container().add(widget);

    // Make sure the cursor remains the topmost widget.
    d->container().moveChildToLast(*d->cursor);
}

void ClientWindow::setSidebar(SidebarLocation location, GuiWidget *sidebar)
{
    DENG2_ASSERT(location == RightEdge);

    d->installSidebar(location, sidebar);
}

bool ClientWindow::hasSidebar(SidebarLocation location) const
{
    DENG2_ASSERT(location == RightEdge);
    DENG2_UNUSED(location);

    return d->sidebar != 0;
}

bool ClientWindow::handleFallbackEvent(Event const &event)
{
    return d->handleFallbackEvent(event);
}

#if defined(UNIX) && !defined(MACOSX)
void GL_AssertContextActive()
{
    DENG_ASSERT(QGLContext::currentContext() != 0);
}
#endif<|MERGE_RESOLUTION|>--- conflicted
+++ resolved
@@ -866,11 +866,7 @@
 void ClientWindow::canvasGLReady(Canvas &canvas)
 {
     // Update the capability flags.
-<<<<<<< HEAD
-	GL_state.features.multisample = GLFramebuffer::defaultMultisampling() > 1;// canvas.format().sampleBuffers();
-=======
     GL_state.features.multisample = GLFramebuffer::defaultMultisampling() > 1;
->>>>>>> 9067ea19
     LOGDEV_GL_MSG("GL feature: Multisampling: %b") << GL_state.features.multisample;
 
     if(vrCfg().needsStereoGLFormat() && !canvas.format().stereo())

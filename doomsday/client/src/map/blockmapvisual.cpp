--- conflicted
+++ resolved
@@ -68,13 +68,8 @@
 {
     if(bspLeaf->validCount() != validCount)
     {
-<<<<<<< HEAD
-        float const scale = MAX_OF(bmapDebugSize, 1);
-        float const width = (Window_Width(theWindow) / 16) / scale;
-=======
-        const float scale = MAX_OF(bmapDebugSize, 1);
-        const float width = (DENG_WINDOW->width() / 16) / scale;
->>>>>>> cade3036
+        float const scale = de::max(bmapDebugSize, 1);
+        float const width = (DENG_WINDOW->width() / 16) / scale;
         float length, dx, dy, normal[2], unit[2];
         vec2f_t start, end;
 

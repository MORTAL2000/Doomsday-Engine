--- conflicted
+++ resolved
@@ -108,154 +108,6 @@
 #endif
 }
 
-<<<<<<< HEAD
-#ifdef __CLIENT__
-
-//static uint frameStartAt;
-
-static void startFrame(void)
-{
-    //frameStartAt = Timer_RealMilliseconds();
-
-    S_StartFrame();
-    if(gx.BeginFrame)
-    {
-        gx.BeginFrame();
-    }
-}
-
-//static uint lastShowAt;
-
-static void endFrame(void)
-{
-    static uint lastFpsTime = 0;
-
-    uint nowTime = Timer_RealMilliseconds();
-
-    /*
-    Con_Message("endFrame with %i ms (%i render)", nowTime - lastShowAt, nowTime - frameStartAt);
-    lastShowAt = nowTime;
-    */
-
-    // Increment the (local) frame counter.
-    rFrameCount++;
-
-    // Count the frames every other second.
-    if(nowTime - 2500 >= lastFpsTime)
-    {
-        static int lastFrameCount = 0;
-        fps = (rFrameCount - lastFrameCount) / ((nowTime - lastFpsTime)/1000.0f);
-        lastFpsTime = nowTime;
-        lastFrameCount = rFrameCount;
-    }
-
-    if(gx.EndFrame)
-    {
-        gx.EndFrame();
-    }
-
-    S_EndFrame();
-}
-
-#endif // __CLIENT__
-
-void DD_GameLoopDrawer(void)
-{
-    if(novideo || Sys_IsShuttingDown()) return;
-
-#ifdef __CLIENT__
-
-    assert(!BusyMode_Active()); // Busy mode has its own drawer.
-
-    LIBDENG_ASSERT_IN_MAIN_THREAD();
-    LIBDENG_ASSERT_GL_CONTEXT_ACTIVE();
-
-    // Frame syncronous I/O operations.
-    startFrame();
-
-    if(renderWireframe)
-    {
-        // When rendering is wireframe mode, we must clear the screen
-        // before rendering a frame.
-        glClear(GL_COLOR_BUFFER_BIT);
-    }
-
-    if(drawGame)
-    {
-        if(App_GameLoaded())
-        {
-            // Interpolate the world ready for drawing view(s) of it.
-            if(theMap)
-            {
-                R_BeginWorldFrame();
-            }
-            R_RenderViewPorts();
-        }
-        else if(titleFinale == 0)
-        {
-            // Title finale is not playing. Lets do it manually.
-            glMatrixMode(GL_PROJECTION);
-            glPushMatrix();
-            glLoadIdentity();
-            glOrtho(0, SCREENWIDTH, SCREENHEIGHT, 0, -1, 1);
-
-            R_RenderBlankView();
-
-            glMatrixMode(GL_PROJECTION);
-            glPopMatrix();
-        }
-
-        if(!(UI_IsActive() && UI_Alpha() >= 1.0))
-        {
-            UI2_Drawer();
-
-            // Draw any full window game graphics.
-            if(App_GameLoaded() && gx.DrawWindow)
-                gx.DrawWindow(Window_Size(theWindow));
-        }
-    }
-
-    if(Con_TransitionInProgress())
-        Con_DrawTransition();
-
-    if(drawGame)
-    {
-        // Debug information.
-        Net_Drawer();
-        S_Drawer();
-
-        // Finish up any tasks that must be completed after view(s) have been drawn.
-        R_EndWorldFrame();
-    }
-
-    if(UI_IsActive())
-    {
-        // Draw user interface.
-        UI_Drawer();
-    }
-
-    // Draw console.
-    Rend_Console();
-
-    // End any open DGL sequence.
-    DGL_End();
-
-    // Finish GL drawing and swap it on to the screen.
-    GL_DoUpdate();
-
-    // Finish the refresh frame.
-    endFrame();
-
-#endif // __CLIENT__
-}
-
-float DD_GetFrameRate(void)
-{
-    return fps;
-}
-
-=======
->>>>>>> 5f455169
 #undef DD_IsSharpTick
 DENG_EXTERN_C boolean DD_IsSharpTick(void)
 {

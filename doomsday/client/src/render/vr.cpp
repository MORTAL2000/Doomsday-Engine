#include "de_console.h"
#include "render/vr.h"

int vr_mode = 0;
// Interpupillary distance in meters
float vr_ipd = 0.0622f;
float vr_player_height = 1.70f;
float vr_dominant_eye = 0.0f;
bool vr_apply_frustum_shift = true;
float vr_eyeshift = 0;
byte vr_swap_eyes = 0;
float vr_hud_distance = 30.0f;
float vr_weapon_distance = 10.0f;

// eye: -1 means left eye, +1 means right eye
// Returns viewpoint eye shift in map units
float VR_GetEyeShift(float eye) {
    // 0.95 because eyes are not at top of head
    float map_units_per_meter = Con_GetInteger("player-eyeheight") / ((0.95) * vr_player_height);
    float result = map_units_per_meter * (eye - vr_dominant_eye) * 0.5 * vr_ipd;
    if (vr_swap_eyes != 0)
        result *= -1;
    return result;
}

static void VR_ModeChanged()
{
    if(ClientWindow::hasMain())
    {
        // The logical UI size may need to be changed.
        ClientWindow::main().updateRootSize();
    }
}

void VR_Register()
{
    C_VAR_FLOAT ("vr_ipd",              &vr_ipd,           0, 0.02f, 0.2f);
    C_VAR_FLOAT ("vr_player_height",    &vr_player_height, 0, 1.0f, 3.0f);
    C_VAR_FLOAT ("vr_dominant_eye",     &vr_dominant_eye,  0, -1.0f, 1.0f);
    C_VAR_BYTE  ("vr_swap_eyes",        &vr_swap_eyes,     0, 0, 1);
<<<<<<< HEAD
    C_VAR_INT   ("vr_mode",             &vr_mode,          0, 0, (int)(STEREO_3D_MODE_MAX_3D_MODE - 1));
=======
    C_VAR_INT2  ("vr_mode",             &vr_mode,          0, 0, (int)(MODE3D_MAX_3D_MODE - 1), VR_ModeChanged);
>>>>>>> 3e308395
}<|MERGE_RESOLUTION|>--- conflicted
+++ resolved
@@ -1,29 +1,34 @@
 #include "de_console.h"
 #include "render/vr.h"
 
-int vr_mode = 0;
+
+// Console variables
+int  VR::mode = 0;
 // Interpupillary distance in meters
-float vr_ipd = 0.0622f;
-float vr_player_height = 1.70f;
-float vr_dominant_eye = 0.0f;
-bool vr_apply_frustum_shift = true;
-float vr_eyeshift = 0;
-byte vr_swap_eyes = 0;
-float vr_hud_distance = 30.0f;
-float vr_weapon_distance = 10.0f;
+float VR::ipd = 0.0622f;
+float VR::playerHeight = 1.70f;
+float VR::dominantEye = 0.0f;
+byte  VR::swapEyes = 0;
+
+// Global variables
+bool  VR::applyFrustumShift = true;
+float  VR::eyeShift = 0;
+float  VR::hudDistance = 30.0f;
+float  VR::weaponDistance = 10.0f;
 
 // eye: -1 means left eye, +1 means right eye
 // Returns viewpoint eye shift in map units
-float VR_GetEyeShift(float eye) {
+float VR::getEyeShift(float eye)
+{
     // 0.95 because eyes are not at top of head
-    float map_units_per_meter = Con_GetInteger("player-eyeheight") / ((0.95) * vr_player_height);
-    float result = map_units_per_meter * (eye - vr_dominant_eye) * 0.5 * vr_ipd;
-    if (vr_swap_eyes != 0)
+    float mapUnitsPerMeter = Con_GetInteger("player-eyeheight") / ((0.95) *  VR::playerHeight);
+    float result = mapUnitsPerMeter * (eye -  VR::dominantEye) * 0.5 *  VR::ipd;
+    if ( VR::swapEyes != 0)
         result *= -1;
     return result;
 }
 
-static void VR_ModeChanged()
+static void vrModeChanged()
 {
     if(ClientWindow::hasMain())
     {
@@ -32,15 +37,11 @@
     }
 }
 
-void VR_Register()
+void VR::consoleRegister()
 {
-    C_VAR_FLOAT ("vr_ipd",              &vr_ipd,           0, 0.02f, 0.2f);
-    C_VAR_FLOAT ("vr_player_height",    &vr_player_height, 0, 1.0f, 3.0f);
-    C_VAR_FLOAT ("vr_dominant_eye",     &vr_dominant_eye,  0, -1.0f, 1.0f);
-    C_VAR_BYTE  ("vr_swap_eyes",        &vr_swap_eyes,     0, 0, 1);
-<<<<<<< HEAD
-    C_VAR_INT   ("vr_mode",             &vr_mode,          0, 0, (int)(STEREO_3D_MODE_MAX_3D_MODE - 1));
-=======
-    C_VAR_INT2  ("vr_mode",             &vr_mode,          0, 0, (int)(MODE3D_MAX_3D_MODE - 1), VR_ModeChanged);
->>>>>>> 3e308395
+    C_VAR_FLOAT ("rend-vr-ipd",              & VR::ipd,           0, 0.02f, 0.2f);
+    C_VAR_FLOAT ("rend-vr-player-height",    & VR::playerHeight,  0, 1.0f, 3.0f);
+    C_VAR_FLOAT ("rend-vr-dominant-eye",     & VR::dominantEye,   0, -1.0f, 1.0f);
+    C_VAR_BYTE  ("rend-vr-swap-eyes",        & VR::swapEyes,      0, 0, 1);
+    C_VAR_INT2  ("rend-vr-mode",             & VR::mode,          0, 0, (int)(VR::MODE_MAX_3D_MODE - 1), vrModeChanged);
 }
# The Doomsday Engine Project
# Copyright (c) 2011 Jaakko Keränen <jaakko.keranen@iki.fi>
# Copyright (c) 2011 Daniel Swanson <danij@dengine.net>

# This project file contains tasks that are done in the beginning of a build.

TEMPLATE = subdirs

include(../config.pri)

# Update the PK3 files.
<<<<<<< HEAD
system(cd $$PWD/scripts/ && python packres.py --quiet \"$$OUT_PWD/..\")
=======
deng_packres {
    system(cd $$PWD/scripts/ && python packres.py \"$$OUT_PWD/..\")
}
>>>>>>> e6c68c5c

# Install the launcher.
deng_snowberry {
    SB_ROOT = ../../snowberry
    SB_DIR = $$DENG_BASE_DIR/snowberry

    sb.files = \
        $${SB_ROOT}/cfparser.py \
        $${SB_ROOT}/events.py \
        $${SB_ROOT}/host.py \
        $${SB_ROOT}/language.py \
        $${SB_ROOT}/logger.py \
        $${SB_ROOT}/paths.py \
        $${SB_ROOT}/plugins.py \
        $${SB_ROOT}/snowberry.py \
        $${SB_ROOT}/ui.py \
        $${SB_ROOT}/widgets.py \
        $${SB_ROOT}/graphics \
        $${SB_ROOT}/lang \
        $${SB_ROOT}/profiles \
        $${SB_ROOT}/sb
    sb.path = $$SB_DIR

    conf.files = \
        $${SB_ROOT}/conf/snowberry.conf \
        $${SB_ROOT}/conf/x-*.conf
    conf.path = $$SB_DIR/conf

    plugins.files = \
        $${SB_ROOT}/plugins/about.py \
        $${SB_ROOT}/plugins/help.py \
        $${SB_ROOT}/plugins/launcher.py \
        $${SB_ROOT}/plugins/observer.py \
        $${SB_ROOT}/plugins/preferences.py \
        $${SB_ROOT}/plugins/profilelist.py \
        $${SB_ROOT}/plugins/tab* \
        $${SB_ROOT}/plugins/wizard.py
    plugins.path = $$SB_DIR/plugins

    # Include the launch script if it exists.
    LAUNCHER = ../../distrib/linux/launch-doomsday
    exists($$LAUNCHER) {
        launch.files = $$LAUNCHER
        launch.path = $$DENG_BIN_DIR
        INSTALLS += launch

        message(Installing the launch-doomsday script.)
    }

    INSTALLS += sb conf plugins
}

deng_aptunstable {
    # Include the Unstable repository for apt.
    INSTALLS += repo

    repo.files = ../../distrib/linux/doomsday-builds-unstable.list
    repo.path = /etc/apt/sources.list.d
}<|MERGE_RESOLUTION|>--- conflicted
+++ resolved
@@ -9,13 +9,9 @@
 include(../config.pri)
 
 # Update the PK3 files.
-<<<<<<< HEAD
-system(cd $$PWD/scripts/ && python packres.py --quiet \"$$OUT_PWD/..\")
-=======
 deng_packres {
-    system(cd $$PWD/scripts/ && python packres.py \"$$OUT_PWD/..\")
+    system(cd $$PWD/scripts/ && python packres.py --quiet \"$$OUT_PWD/..\")
 }
->>>>>>> e6c68c5c
 
 # Install the launcher.
 deng_snowberry {

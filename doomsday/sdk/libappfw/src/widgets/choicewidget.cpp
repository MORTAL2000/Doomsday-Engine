--- conflicted
+++ resolved
@@ -104,15 +104,11 @@
 
     void widgetCreatedForItem(GuiWidget &widget, ui::Item const &item)
     {
-<<<<<<< HEAD
-        if (ButtonWidget *but = maybeAs<ButtonWidget>(widget))
-=======
         if (auto *label = maybeAs<LabelWidget>(widget))
         {
             label->setMaximumTextWidth(rule("choice.item.width.max"));
         }
         if (auto *but = maybeAs<ButtonWidget>(widget))
->>>>>>> b1befc66
         {
             // Make sure the created buttons have an action that updates the
             // selected item.

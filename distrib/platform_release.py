--- conflicted
+++ resolved
@@ -248,26 +248,19 @@
 
 import snowberry"""
     f.close()
-<<<<<<< HEAD
     # Make it executable.
     os.system('chmod a+x linux/launch-doomsday')
-    
-=======
-
->>>>>>> e6c68c5c
+
     def clean_products():
         # Remove previously build deb packages.
         os.system('rm -f ../doomsday*.deb ../doomsday*.changes ../doomsday*.tar.gz ../doomsday*.dsc')
 
     clean_products()
 
-<<<<<<< HEAD
     # Check that the changelog exists.
-    if not os.path.exists('debian/changelog'):    
+    if not os.path.exists('debian/changelog'):
         os.system('dch --check-dirname-level=0 --create --package doomsday -v %s-%s "Initial release."' % (DOOMSDAY_VERSION, DOOMSDAY_BUILD))
-    
-=======
->>>>>>> e6c68c5c
+
     if os.system('linux/gencontrol.sh && dpkg-buildpackage -b'):
         raise Exception("Failure to build from source.")
 
